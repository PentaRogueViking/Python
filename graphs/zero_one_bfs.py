"""
We all know that Breadth First Search works for unweighted graphs.
However, it doesn't work for Weighted Graphs. Sometimes all we need
is a 0 or 1 weight on all edges, rather than any given number.

In such cases we can use this simple 0-1 BFS (Zero One Breadth First Search)
as it is much simpler than the usual algorithm for such kind of a problem, a dijkstra.

Requirement:
Each edge of the graph must be either ZERO or ONE

Refer this link: https://cp-algorithms.com/graph/01_bfs.html for more details
"""

<<<<<<< HEAD
import collections
=======
>>>>>>> 228f8a14
import math
from collections import deque


def zero_one_bfs(graph: dict, n: int, start: int, goal: int):
    """
    Shortest weighted path for a ZERO - ONE weighted graph

    The graph (dict) must have all keys from 0 to n - 1
    The values of each key must be a list of lists of length 2,
            the first element being the next node and
            the second elements being the weight of the edge connecting them

    This function implements the zero_one_bfs. Programmers can just add print
    statements or modify the data_types as per the applications of this.

    """

    # d[i] is the distance from the node 'start' to the node i
    d = [math.inf for i in range(n)]

    # The distance of a node from itself is ZERO
    d[start] = 0

    # Creating empty deque
    q = deque([])

<<<<<<< HEAD
	# Creating empty deque
	q = collections.deque([])
=======
    q.appendleft(start)
>>>>>>> 228f8a14

    while len(q) != 0:
        v = q[0]
        q.popleft()
        for edge in graph[v]:
            u = edge[0]
            w = edge[1]
            if d[v] + w < d[u]:
                d[u] = d[v] + w
                if w == 1:
                    q.append(u)
                else:
                    q.appendleft(u)


def main() -> None:
    print("This function implements the zero_one_bfs.")
    print(
        "Programmers can just add print statements or modify the data_types as per the applications of this."
    )


if __name__ == "__main__":
    import doctest

    doctest.testmod()
    main()<|MERGE_RESOLUTION|>--- conflicted
+++ resolved
@@ -12,12 +12,8 @@
 Refer this link: https://cp-algorithms.com/graph/01_bfs.html for more details
 """
 
-<<<<<<< HEAD
 import collections
-=======
->>>>>>> 228f8a14
 import math
-from collections import deque
 
 
 def zero_one_bfs(graph: dict, n: int, start: int, goal: int):
@@ -40,15 +36,10 @@
     # The distance of a node from itself is ZERO
     d[start] = 0
 
-    # Creating empty deque
-    q = deque([])
-
-<<<<<<< HEAD
 	# Creating empty deque
 	q = collections.deque([])
-=======
+
     q.appendleft(start)
->>>>>>> 228f8a14
 
     while len(q) != 0:
         v = q[0]
