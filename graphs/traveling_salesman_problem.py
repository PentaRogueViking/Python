from itertools import permutations


def tsp_brute_force(graph: list[list[int]]) -> int:
    """
    Solves TSP using brute-force permutations.

    Args:
        graph: 2D list representing distances between cities.

    Returns:
        The minimal total travel distance visiting all cities exactly once and returning to the start.

    Example:
        >>> tsp_brute_force([[0, 29, 20], [29, 0, 15], [20, 15, 0]])
        64
    """
    n = len(graph)
    # Apart from other cities aside from City 0, City 0 serves as the starting point.
    nodes = list(range(1, n))
    min_path = float("inf")

    # Enumerate all the permutations from city 1 to city n-1.
    for perm in permutations(nodes):
        # Construct a complete path:
        # starting from point 0, visit in the order of arrangement, and then return to point 0.
        path = [0] + list(perm) + [0]

        # Calculate the total distance of the path.
        # Update the shortest path.
        total_cost = sum(graph[path[i]][path[i + 1]] for i in range(n))
        min_path = min(min_path, total_cost)

    return min_path


def tsp_dp(graph: list[list[int]]) -> int:
    """
    Solves the Traveling Salesman Problem using Held-Karp dynamic programming.

    Args:
        graph: A 2D list representing distances between cities (n x n matrix).

    Returns:
        The minimum cost to visit all cities exactly once and return to the origin.

    Example:
        >>> tsp_dp([[0, 29, 20], [29, 0, 15], [20, 15, 0]])
        64
    """
    n = len(graph)
    # Create a dynamic programming table of size (2^n) x n.
    # Noting: 1 << n  = 2^n
    # dp[mask][i] represents the shortest path starting from city 0, passing through the cities in the mask, and ultimately ending at city i.
    dp = [[float("inf")] * n for _ in range(1 << n)]
    # Initial state: only city 0 is visited, and the path length is 0.
    dp[1][0] = 0

    for mask in range(1 << n):
        # The mask indicates which cities have been visited.
        for u in range(n):
            if not (mask & (1 << u)):
                # If the city u is not included in the mask, skip it.
                continue

            for v in range(n):
                # City v has not been accessed and is different from city u.
                if mask & (1 << v) or u == v:
                    continue

                # New State: Transition to city v
                # State Transition: From city u to city v, updating the shortest path.
                next_mask = mask | (1 << v)
                dp[next_mask][v] = min(dp[next_mask][v], dp[mask][u] + graph[u][v])

    # After completing visits to all cities, return to city 0 and obtain the minimum value.
    return min(dp[(1 << n) - 1][i] + graph[i][0] for i in range(1, n))


def tsp_greedy(graph: list[list[int]]) -> int:
    """
    Solves TSP approximately using the nearest neighbor heuristic.
    Warming: This algorithm is not guaranteed to find the optimal solution! But it is fast and applicable to any input size.

    Args:
        graph: 2D list representing distances between cities.

    Returns:
        The total distance of the approximated TSP route.

    Example:
        >>> tsp_greedy([[0, 29, 20], [29, 0, 15], [20, 15, 0]])
        64
        >>> tsp_greedy([[0, 10, 15, 20], [10, 0, 35, 25], [15, 35, 0, 30], [20, 25, 30, 0]])
        80
    """
    n = len(graph)
    visited = [False] * n  # Mark whether each city has been visited.
    path = [0]
    total_cost = 0
    visited[0] = True  # Start from city 0.
    current = 0  # Current city.

    for _ in range(n - 1):
        # Find the nearest city to the current location that has not been visited.
        next_city = min(
<<<<<<< HEAD
            ((city, cost) for city, cost in enumerate(graph[current]) if not visited[city] and city != current),
            key=lambda cost: cost[1],
            default=(None, float('inf'))
=======
            (
                (city, cost)
                for city, cost in enumerate(graph[current])
                if not visited[city] and city != current
            ),
            key=lambda x: x[1],
            default=(None, float("inf")),
>>>>>>> c32a022a
        )[0]

        # If no such city exists, break the loop.
        if next_city is None:
            break

        # Update the total cost and the current city.
        # Mark the city as visited.
        # Append the city to the path.
        total_cost += graph[current][next_city]
        visited[next_city] = True
        current = next_city
        path.append(current)

    # Back to start
    total_cost += graph[current][0]
    path.append(0)

    return total_cost


def test_tsp_example() -> None:
    graph = [
        [0, 10, 15, 20],
        [10, 0, 35, 25],
        [15, 35, 0, 30],
        [20, 25, 30, 0],
    ]

    result = tsp_brute_force(graph)
    if result != 80:
        raise Exception("tsp_brute_force Incorrect result")
    else:
        print("Test passed")

    result = tsp_dp(graph)
    if result != 80:
        raise Exception("tsp_dp Incorrect result")
    else:
        print("Test passed")

    result = tsp_greedy(graph)
    if result != 80:
        if result < 0:
            raise Exception("tsp_greedy Incorrect result")
        else:
            print("tsp_greedy gets an approximate result.")
    else:
        print("Test passed")


if __name__ == "__main__":
    test_tsp_example()<|MERGE_RESOLUTION|>--- conflicted
+++ resolved
@@ -104,19 +104,9 @@
     for _ in range(n - 1):
         # Find the nearest city to the current location that has not been visited.
         next_city = min(
-<<<<<<< HEAD
             ((city, cost) for city, cost in enumerate(graph[current]) if not visited[city] and city != current),
             key=lambda cost: cost[1],
             default=(None, float('inf'))
-=======
-            (
-                (city, cost)
-                for city, cost in enumerate(graph[current])
-                if not visited[city] and city != current
-            ),
-            key=lambda x: x[1],
-            default=(None, float("inf")),
->>>>>>> c32a022a
         )[0]
 
         # If no such city exists, break the loop.
