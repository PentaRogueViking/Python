--- conflicted
+++ resolved
@@ -18,7 +18,6 @@
         [20, 25, 30, 0],
     ]
 
-<<<<<<< HEAD
 def test_brute_force() -> None:
     graph = sample_graph_1()
     assert tsp_brute_force(graph) == 64
@@ -28,20 +27,6 @@
     assert tsp_dp(graph) == 64
 
 def test_greedy() -> None:
-=======
-
-def test_brute_force():
-    graph = sample_graph_1()
-    assert tsp_brute_force(graph) == 64
-
-
-def test_dp():
-    graph = sample_graph_1()
-    assert tsp_dp(graph) == 64
-
-
-def test_greedy():
->>>>>>> c32a022a
     graph = sample_graph_1()
     # The greedy algorithm does not guarantee an optimal solution;
     # it is necessary to verify that its output is an integer greater than 0.
@@ -50,12 +35,7 @@
     assert isinstance(result, int)
     assert result >= 64
 
-<<<<<<< HEAD
 def test_dp_larger_graph() -> None:
-=======
-
-def test_dp_larger_graph():
->>>>>>> c32a022a
     graph = sample_graph_2()
     assert tsp_dp(graph) == 80
 
@@ -64,12 +44,7 @@
     graph = sample_graph_2()
     assert tsp_brute_force(graph) == 80
 
-<<<<<<< HEAD
 def test_greedy_larger_graph() -> None:
-=======
-
-def test_greedy_larger_graph():
->>>>>>> c32a022a
     graph = sample_graph_2()
     result = tsp_greedy(graph)
     assert isinstance(result, int)
