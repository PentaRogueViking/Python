# @Author  : ojas-wani
# @File    : laplacian_filter.py
# @Time    : 10/04/2023

from cv2 import imread, cvtColor, COLOR_BGR2GRAY,  filter2D, imshow, waitKey, CV_64F, BORDER_DEFAULT, GaussianBlur
import numpy as np
<<<<<<< HEAD


def my_laplacian(src, ddepth=-1, ksize=3, scale=1, delta=0, bordertype='default') -> np.ndarray:

  """
  :param src: the source image, which should be a grayscale or color image.
  :param ddepth: the desired depth of the destination image, 
                -1 or one of np.uint8, np.uint16, np.int16, np.float32 or np.float64.
  :param ksize: the size of the kernel used to compute the Laplacian filter, 
                which can be 1, 3, 5 or 7. A larger kernel size will produce more accurate results.
  :param scale: an optional scaling factor applied to the computed Laplacian values, 
                which can be used to enhance or reduce the effect of the filter.
  :param delta: an optional value added to the computed Laplacian values, 
                which can be used to shift the output image intensity range.
  :param bordertype: an optional flag that specifies how to handle the image borders, 
                    which can be one of 'default', 'replicate', 'reflect', or 'constant'.

  """
  
  # Convert the source image to a numpy array
  src = np.array(src)

  # Get the shape and depth of the source image
  src_depth = src.dtype

  # If ddepth is -1, use the same depth as the source image
  if ddepth == -1:
    ddepth = src_depth

  # Create a Laplacian kernel matrix according to the ksize
  if ksize == 1:
    kernel = np.array([[0, -1, 0], [-1, 4, -1], [0, -1, 0]])
  elif ksize == 3:
    kernel = np.array([[0, 1, 0], [1, -4, 1], [0, 1, 0]])
  elif ksize == 5:
    kernel = np.array([[0, 0, -1, 0 ,0], [0,-1,-2,-1 ,0], [-1,-2 ,16,-2 ,-1], [0,-1,-2,-1 ,0], [0 ,0 ,-1 ,0 ,0]])
  elif ksize == 7:
    kernel = np.array([[0 ,0 ,0 ,-1 ,0 ,0 ,0], [0 ,0 ,-2 ,-3 ,-2 ,0 ,0], [0 ,-2 ,-7 ,-10 ,-7 ,-2 ,0], [-1 ,-3 ,-10 ,68 ,-10 ,-3 ,-1], [0 ,-2 ,-7 ,-10 ,-7 ,-2 ,0], [0 ,0 ,-2 ,-3 ,-2 ,0 ,0], [0 ,0 ,0 ,-1 ,0 ,0 ,0]])

  # Apply the Laplacian kernel using convolution
  laplacian_result = filter2D(src, ddepth, kernel, delta, borderType=BORDER_DEFAULT, anchor=(0, 0))

  return laplacian_result
=======
from gaussian_filter import gaussian_filter


def my_laplacian(
    src, ddepth=-1, ksize=3, scale=1, delta=0, bordertype="default"
) -> np.ndarray:
    """
    :param src: the source image, which should be a grayscale or color image.
    :param ddepth: the desired depth of the destination image,
                  -1 or one of np.uint8, np.uint16, np.int16, np.float32 or np.float64.
    :param ksize: the size of the kernel used to compute the Laplacian filter,
                  which can be 1, 3, 5 or 7. A larger kernel size will produce more accurate results, but also more noise.
    :param scale: an optional scaling factor applied to the computed Laplacian values,
                  which can be used to enhance or reduce the effect of the filter.
    :[aram delta: an optional value added to the computed Laplacian values,
                  which can be used to shift the output image intensity range.
    :param borderType: an optional flag that specifies how to handle the image borders.

    """

    # Convert the source image to a numpy array
    src = np.array(src)

    # Get the shape and depth of the source image
    height, width = src.shape[:2]
    src_depth = src.dtype

    # If ddepth is -1, use the same depth as the source image
    if ddepth == -1:
        ddepth = src_depth

    # Create a Laplacian kernel matrix according to the ksize
    if ksize == 1:
        kernel = np.array([[0, -1, 0], [-1, 4, -1], [0, -1, 0]])
    elif ksize == 3:
        kernel = np.array([[0, 1, 0], [1, -4, 1], [0, 1, 0]])
    elif ksize == 5:
        kernel = np.array(
            [
                [0, 0, -1, 0, 0],
                [0, -1, -2, -1, 0],
                [-1, -2, 16, -2, -1],
                [0, -1, -2, -1, 0],
                [0, 0, -1, 0, 0],
            ]
        )
    elif ksize == 7:
        kernel = np.array(
            [
                [0, 0, 0, -1, 0, 0, 0],
                [0, 0, -2, -3, -2, 0, 0],
                [0, -2, -7, -10, -7, -2, 0],
                [-1, -3, -10, 68, -10, -3, -1],
                [0, -2, -7, -10, -7, -2, 0],
                [0, 0, -2, -3, -2, 0, 0],
                [0, 0, 0, -1, 0, 0, 0],
            ]
        )

    # Apply the Laplacian kernel using convolution
    laplacian_result = filter2D(
        src, ddepth, kernel, delta, bordertype=BORDER_DEFAULT, anchor=(0, 0)
    )

    return laplacian_result
>>>>>>> 38190987


if __name__ == "__main__":
    # read original image
    img = imread(r"../image_data/lena.jpg")

    # turn image in gray scale value
    gray = cvtColor(img, COLOR_BGR2GRAY)

<<<<<<< HEAD
  # turn image in gray scale value
  gray = cvtColor(img,COLOR_BGR2GRAY)

  # Applying gaussian filter
  blur_image = GaussianBlur(gray,(3,3),0,0)

  # Apply multiple Kernel to detect edges
  laplacian_image = my_laplacian(blur_image,ddepth=CV_64F, ksize=3)

  imshow("Original image", img)
  imshow("Deteced edges using laplacian filter", laplacian_image)
  
  waitKey(0)
=======
    # Applying gaussian filter
    blur_image = gaussian_filter(gray, 3, sigma=1)

    # Apply multiple Kernel to detect edges
    laplacian_image = my_laplacian(blur_image, ddepth=CV_64F, ksize=3)

    imshow("Original image", img)
    imshow("Deteced edges using laplacian filter", laplacian_image)

    waitKey(0)
>>>>>>> 38190987
<|MERGE_RESOLUTION|>--- conflicted
+++ resolved
@@ -4,7 +4,6 @@
 
 from cv2 import imread, cvtColor, COLOR_BGR2GRAY,  filter2D, imshow, waitKey, CV_64F, BORDER_DEFAULT, GaussianBlur
 import numpy as np
-<<<<<<< HEAD
 
 
 def my_laplacian(src, ddepth=-1, ksize=3, scale=1, delta=0, bordertype='default') -> np.ndarray:
@@ -48,83 +47,12 @@
   laplacian_result = filter2D(src, ddepth, kernel, delta, borderType=BORDER_DEFAULT, anchor=(0, 0))
 
   return laplacian_result
-=======
-from gaussian_filter import gaussian_filter
-
-
-def my_laplacian(
-    src, ddepth=-1, ksize=3, scale=1, delta=0, bordertype="default"
-) -> np.ndarray:
-    """
-    :param src: the source image, which should be a grayscale or color image.
-    :param ddepth: the desired depth of the destination image,
-                  -1 or one of np.uint8, np.uint16, np.int16, np.float32 or np.float64.
-    :param ksize: the size of the kernel used to compute the Laplacian filter,
-                  which can be 1, 3, 5 or 7. A larger kernel size will produce more accurate results, but also more noise.
-    :param scale: an optional scaling factor applied to the computed Laplacian values,
-                  which can be used to enhance or reduce the effect of the filter.
-    :[aram delta: an optional value added to the computed Laplacian values,
-                  which can be used to shift the output image intensity range.
-    :param borderType: an optional flag that specifies how to handle the image borders.
-
-    """
-
-    # Convert the source image to a numpy array
-    src = np.array(src)
-
-    # Get the shape and depth of the source image
-    height, width = src.shape[:2]
-    src_depth = src.dtype
-
-    # If ddepth is -1, use the same depth as the source image
-    if ddepth == -1:
-        ddepth = src_depth
-
-    # Create a Laplacian kernel matrix according to the ksize
-    if ksize == 1:
-        kernel = np.array([[0, -1, 0], [-1, 4, -1], [0, -1, 0]])
-    elif ksize == 3:
-        kernel = np.array([[0, 1, 0], [1, -4, 1], [0, 1, 0]])
-    elif ksize == 5:
-        kernel = np.array(
-            [
-                [0, 0, -1, 0, 0],
-                [0, -1, -2, -1, 0],
-                [-1, -2, 16, -2, -1],
-                [0, -1, -2, -1, 0],
-                [0, 0, -1, 0, 0],
-            ]
-        )
-    elif ksize == 7:
-        kernel = np.array(
-            [
-                [0, 0, 0, -1, 0, 0, 0],
-                [0, 0, -2, -3, -2, 0, 0],
-                [0, -2, -7, -10, -7, -2, 0],
-                [-1, -3, -10, 68, -10, -3, -1],
-                [0, -2, -7, -10, -7, -2, 0],
-                [0, 0, -2, -3, -2, 0, 0],
-                [0, 0, 0, -1, 0, 0, 0],
-            ]
-        )
-
-    # Apply the Laplacian kernel using convolution
-    laplacian_result = filter2D(
-        src, ddepth, kernel, delta, bordertype=BORDER_DEFAULT, anchor=(0, 0)
-    )
-
-    return laplacian_result
->>>>>>> 38190987
 
 
 if __name__ == "__main__":
     # read original image
     img = imread(r"../image_data/lena.jpg")
 
-    # turn image in gray scale value
-    gray = cvtColor(img, COLOR_BGR2GRAY)
-
-<<<<<<< HEAD
   # turn image in gray scale value
   gray = cvtColor(img,COLOR_BGR2GRAY)
 
@@ -137,16 +65,4 @@
   imshow("Original image", img)
   imshow("Deteced edges using laplacian filter", laplacian_image)
   
-  waitKey(0)
-=======
-    # Applying gaussian filter
-    blur_image = gaussian_filter(gray, 3, sigma=1)
-
-    # Apply multiple Kernel to detect edges
-    laplacian_image = my_laplacian(blur_image, ddepth=CV_64F, ksize=3)
-
-    imshow("Original image", img)
-    imshow("Deteced edges using laplacian filter", laplacian_image)
-
-    waitKey(0)
->>>>>>> 38190987
+  waitKey(0)