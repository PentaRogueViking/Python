""" "
Author: Ayush Chakraborty
Date: 6th October 2024

generate (15,11) hamming encoded bits gives 11 bit data

input: 11 bit binary number with type string
return: 16 bit binary hamming encoded number returned in string form
"""


def hamming_15_11(number: str) -> str:
    """
    Performs parity checks to assign values to the redundant bits, in the 16 bit number
    returned, bits at index 0, 1, 2, 4, 8 are redundant bits used for checking

    Hamming generated 16 bits generated from the 11 bit binary number can only detect and change
    a single bit change, but can only detect more than a single bit change

    for more theoretical knowledege about Hamming codes, refer: https://www.youtube.com/watch?v=X8jsijhllIA&t=143s
    by 3B1B YT channel

    >>> hamming_15_11("00110001110")
    '0010101110001110'
    >>> hamming_15_11("10110000110")
    '0101001100000110'
    >>> hamming_15_11("10111100110")
    '0011001101100110'
    >>> hamming_15_11("10001000010")
    '0001100001000010'

    """
    if len(number) == 11:
        digits = [0 if number[i] == "0" else 1 for i in range(len(number))]
        total_num_1 = sum(digits)
        hamming_digits = [0 for i in range(16)]
<<<<<<< HEAD
        bit_1 = reduce(lambda temp_bit1,temp_bit2:temp_bit1^temp_bit2, [digits[1], digits[4], digits[8], digits[0], digits[3], digits[6], digits[10]])
        bit_2 = reduce(lambda temp_bit1,temp_bit2:temp_bit1^temp_bit2, [digits[2], digits[5], digits[9], digits[0], digits[3], digits[6], digits[10]])
        bit_3 = reduce(lambda temp_bit1,temp_bit2:temp_bit1^temp_bit2, [digits[1], digits[2], digits[3], digits[7], digits[8], digits[9], digits[10]])
        bit_4 = reduce(lambda temp_bit1,temp_bit2:temp_bit1^temp_bit2, [digits[4], digits[5], digits[6], digits[7], digits[8], digits[9], digits[10]])
        bit_0 = int(total_num_1%2)^bit_1^bit_2^bit_3^bit_4
=======
        bit_1 = reduce(
            lambda x, y: x ^ y,
            [
                digits[1],
                digits[4],
                digits[8],
                digits[0],
                digits[3],
                digits[6],
                digits[10],
            ],
        )
        bit_2 = reduce(
            lambda x, y: x ^ y,
            [
                digits[2],
                digits[5],
                digits[9],
                digits[0],
                digits[3],
                digits[6],
                digits[10],
            ],
        )
        bit_3 = reduce(
            lambda x, y: x ^ y,
            [
                digits[1],
                digits[2],
                digits[3],
                digits[7],
                digits[8],
                digits[9],
                digits[10],
            ],
        )
        bit_4 = reduce(
            lambda x, y: x ^ y,
            [
                digits[4],
                digits[5],
                digits[6],
                digits[7],
                digits[8],
                digits[9],
                digits[10],
            ],
        )
        bit_0 = int(total_num_1 % 2) ^ bit_1 ^ bit_2 ^ bit_3 ^ bit_4
>>>>>>> aac46aec

        redundant_bits = [bit_0, bit_1, bit_2, bit_3, bit_4]

        j = -1
        r = 0
        for k in range(16):
            if k == 0 or k == 1 or k == 2 or k == 4 or k == 8:
                hamming_digits[k] = redundant_bits[r]
                r += 1
            else:
                j += 1
                hamming_digits[k] = digits[j]

        return "".join([str(i) for i in hamming_digits])

    else:
        return "please provide a 11 bit binary number"


if __name__ == "__main__":
    from functools import reduce
    import doctest

    doctest.testmod()<|MERGE_RESOLUTION|>--- conflicted
+++ resolved
@@ -34,63 +34,11 @@
         digits = [0 if number[i] == "0" else 1 for i in range(len(number))]
         total_num_1 = sum(digits)
         hamming_digits = [0 for i in range(16)]
-<<<<<<< HEAD
         bit_1 = reduce(lambda temp_bit1,temp_bit2:temp_bit1^temp_bit2, [digits[1], digits[4], digits[8], digits[0], digits[3], digits[6], digits[10]])
         bit_2 = reduce(lambda temp_bit1,temp_bit2:temp_bit1^temp_bit2, [digits[2], digits[5], digits[9], digits[0], digits[3], digits[6], digits[10]])
         bit_3 = reduce(lambda temp_bit1,temp_bit2:temp_bit1^temp_bit2, [digits[1], digits[2], digits[3], digits[7], digits[8], digits[9], digits[10]])
         bit_4 = reduce(lambda temp_bit1,temp_bit2:temp_bit1^temp_bit2, [digits[4], digits[5], digits[6], digits[7], digits[8], digits[9], digits[10]])
         bit_0 = int(total_num_1%2)^bit_1^bit_2^bit_3^bit_4
-=======
-        bit_1 = reduce(
-            lambda x, y: x ^ y,
-            [
-                digits[1],
-                digits[4],
-                digits[8],
-                digits[0],
-                digits[3],
-                digits[6],
-                digits[10],
-            ],
-        )
-        bit_2 = reduce(
-            lambda x, y: x ^ y,
-            [
-                digits[2],
-                digits[5],
-                digits[9],
-                digits[0],
-                digits[3],
-                digits[6],
-                digits[10],
-            ],
-        )
-        bit_3 = reduce(
-            lambda x, y: x ^ y,
-            [
-                digits[1],
-                digits[2],
-                digits[3],
-                digits[7],
-                digits[8],
-                digits[9],
-                digits[10],
-            ],
-        )
-        bit_4 = reduce(
-            lambda x, y: x ^ y,
-            [
-                digits[4],
-                digits[5],
-                digits[6],
-                digits[7],
-                digits[8],
-                digits[9],
-                digits[10],
-            ],
-        )
-        bit_0 = int(total_num_1 % 2) ^ bit_1 ^ bit_2 ^ bit_3 ^ bit_4
->>>>>>> aac46aec
 
         redundant_bits = [bit_0, bit_1, bit_2, bit_3, bit_4]
 
