"""
Wikipedia explanation: https://en.wikipedia.org/wiki/Exponentiation
<<<<<<< HEAD
'''
=======
"""
# Assign values to author and version.
__author__ = "Himanshu Gupta"
__version__ = "1.0.0"
__date__ = "2023-09-03"


>>>>>>> ecac067a
def binary_exponentiation(number: float, power: int) -> float:
    """
    Function to calculate number raised to the power (i.e., number^power) where number is a float number and power is an integer and it will return float value

    >>> binary_exponentiation(2.00000, 10)
    1024.0

    >>> binary_exponentiation(2.10000, 3)
    9.261000000000001

    >>> binary_exponentiation(2.00000, -2)
    0.25
    """

    if power == 0:
        return 1

    if power < 0:
        power = -1 * power
        number = 1.0 / number

    result = 1
    while power != 0:
        if power % 2 == 1:
            result *= number
            power -= 1
        number *= number
        power //= 2
    return result


if __name__ == "__main__":
    import doctest

    doctest.testmod()<|MERGE_RESOLUTION|>--- conflicted
+++ resolved
@@ -1,20 +1,10 @@
 """
 Wikipedia explanation: https://en.wikipedia.org/wiki/Exponentiation
-<<<<<<< HEAD
-'''
-=======
 """
-# Assign values to author and version.
-__author__ = "Himanshu Gupta"
-__version__ = "1.0.0"
-__date__ = "2023-09-03"
-
-
->>>>>>> ecac067a
 def binary_exponentiation(number: float, power: int) -> float:
     """
     Function to calculate number raised to the power (i.e., number^power) where number is a float number and power is an integer and it will return float value
-
+    
     >>> binary_exponentiation(2.00000, 10)
     1024.0
 
