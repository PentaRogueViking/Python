name: "build"

on:
  pull_request:
  schedule:
    - cron: "0 0 * * *" # Run everyday

jobs:
  build:
    runs-on: ubuntu-latest
    steps:
      - uses: actions/checkout@v2
      - uses: actions/setup-python@v2
        with:
          python-version: "3.9"
      - uses: actions/cache@v2
        with:
          path: ~/.cache/pip
          key: ${{ runner.os }}-pip-${{ hashFiles('requirements.txt') }}
      - name: Install dependencies
        run: |
          python -m pip install --upgrade pip setuptools six wheel
          python -m pip install mypy pytest-cov -r requirements.txt
      # FIXME: #4052 fix mypy errors in the exclude directories and remove them below
      - run: mypy --ignore-missing-imports
<<<<<<< HEAD
           backtracking
           bit_manipulation
           blockchain
           boolean_algebra
           cellular_automata
           compression
           computer_vision
           divide_and_conquer
           electronics
           file_transfer
           fractals
           fuzzy_logic
           genetic_algorithm
           geodesy
           knapsack
           machine_learning
           networking_flow
           neural_network
           physics
           quantum
           scheduling
           sorts
=======
          --exclude '(ciphers|conversions|data_structures|digital_image_processing|dynamic_programming|graphs|linear_algebra|maths|matrix|other|project_euler|scripts|searches|strings*)/$' .
>>>>>>> 806b3864
      - name: Run tests
        run: pytest --doctest-modules --ignore=project_euler/ --ignore=scripts/ --cov-report=term-missing:skip-covered --cov=. .
      - if: ${{ success() }}
        run: scripts/build_directory_md.py 2>&1 | tee DIRECTORY.md<|MERGE_RESOLUTION|>--- conflicted
+++ resolved
@@ -23,32 +23,7 @@
           python -m pip install mypy pytest-cov -r requirements.txt
       # FIXME: #4052 fix mypy errors in the exclude directories and remove them below
       - run: mypy --ignore-missing-imports
-<<<<<<< HEAD
-           backtracking
-           bit_manipulation
-           blockchain
-           boolean_algebra
-           cellular_automata
-           compression
-           computer_vision
-           divide_and_conquer
-           electronics
-           file_transfer
-           fractals
-           fuzzy_logic
-           genetic_algorithm
-           geodesy
-           knapsack
-           machine_learning
-           networking_flow
-           neural_network
-           physics
-           quantum
-           scheduling
-           sorts
-=======
           --exclude '(ciphers|conversions|data_structures|digital_image_processing|dynamic_programming|graphs|linear_algebra|maths|matrix|other|project_euler|scripts|searches|strings*)/$' .
->>>>>>> 806b3864
       - name: Run tests
         run: pytest --doctest-modules --ignore=project_euler/ --ignore=scripts/ --cov-report=term-missing:skip-covered --cov=. .
       - if: ${{ success() }}
