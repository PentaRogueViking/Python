import numpy as np
import pandas as pd


class RidgeRegression:
    def __init__(self, alpha:float=0.001, regularization_param:float=0.1, num_iterations:int=1000) -> None:
        self.alpha:float = alpha
        self.regularization_param:float = regularization_param
        self.num_iterations:int = num_iterations
        self.theta:np.ndarray = None


    def feature_scaling(self, X:np.ndarray) -> tuple[np.ndarray, np.ndarray, np.ndarray]:
        mean = np.mean(X, axis=0)
        std = np.std(X, axis=0)

        # avoid division by zero for constant features (std = 0)
        std[std == 0] = 1  # set std=1 for constant features to avoid NaN

        X_scaled = (X - mean) / std
        return X_scaled, mean, std

    def fit(self, X:np.ndarray, y:np.ndarray) -> None:
        X_scaled, mean, std = self.feature_scaling(X)
        m, n = X_scaled.shape
        self.theta = np.zeros(n)  # initializing weights to zeros

        for i in range(self.num_iterations):
            predictions = X_scaled.dot(self.theta)
            error = predictions - y

            # computing gradient with L2 regularization
            gradient = (
                X_scaled.T.dot(error) + self.regularization_param * self.theta
            ) / m
            self.theta -= self.alpha * gradient  # updating weights

    def predict(self, X:np.ndarray) -> np.ndarray:
        X_scaled, _, _ = self.feature_scaling(X)
        return X_scaled.dot(self.theta)

    def compute_cost(self, X:np.ndarray, y:np.ndarray) -> float:
<<<<<<< HEAD
        X_scaled, _, _ = self.feature_scaling(X)  
=======
        X_scaled, _, _ = self.feature_scaling(X)
=======
    def compute_cost(self, X, y):
        X_scaled, _, _ = self.feature_scaling(X)
>>>>>>> d4fc2bf852ec4a023380f4ef367edefa88fd6881
>>>>>>> 21fe32fc
        m = len(y)

        predictions = X_scaled.dot(self.theta)
        cost = (1 / (2 * m)) * np.sum((predictions - y) ** 2) + (
            self.regularization_param / (2 * m)
        ) * np.sum(self.theta**2)
        return cost

    def mean_absolute_error(self, y_true:np.ndarray, y_pred:np.ndarray) -> float:
        return np.mean(np.abs(y_true - y_pred))


# Example usage
if __name__ == "__main__":
    df = pd.read_csv("ADRvsRating.csv")
    X = df[["Rating"]].values
    y = df["ADR"].values
    y = (y - np.mean(y)) / np.std(y)

    # added bias term to the feature matrix
<<<<<<< HEAD
    X = np.c_[np.ones(X.shape[0]), X] 
=======
    X = np.c_[np.ones(X.shape[0]), X]
=======
    # Add bias term (intercept) to the feature matrix
    X = np.c_[np.ones(X.shape[0]), X]
>>>>>>> d4fc2bf852ec4a023380f4ef367edefa88fd6881
>>>>>>> 21fe32fc

    # initialize and train the ridge regression model
    model = RidgeRegression(alpha=0.01, regularization_param=0.1, num_iterations=1000)
    model.fit(X, y)

    # predictions
    predictions = model.predict(X)

    # results
    print("Optimized Weights:", model.theta)
    print("Cost:", model.compute_cost(X, y))
    print("Mean Absolute Error:", model.mean_absolute_error(y, predictions))<|MERGE_RESOLUTION|>--- conflicted
+++ resolved
@@ -20,10 +20,12 @@
         X_scaled = (X - mean) / std
         return X_scaled, mean, std
 
+
     def fit(self, X:np.ndarray, y:np.ndarray) -> None:
         X_scaled, mean, std = self.feature_scaling(X)
         m, n = X_scaled.shape
         self.theta = np.zeros(n)  # initializing weights to zeros
+
 
         for i in range(self.num_iterations):
             predictions = X_scaled.dot(self.theta)
@@ -35,20 +37,14 @@
             ) / m
             self.theta -= self.alpha * gradient  # updating weights
 
+
     def predict(self, X:np.ndarray) -> np.ndarray:
         X_scaled, _, _ = self.feature_scaling(X)
         return X_scaled.dot(self.theta)
 
+
     def compute_cost(self, X:np.ndarray, y:np.ndarray) -> float:
-<<<<<<< HEAD
-        X_scaled, _, _ = self.feature_scaling(X)  
-=======
         X_scaled, _, _ = self.feature_scaling(X)
-=======
-    def compute_cost(self, X, y):
-        X_scaled, _, _ = self.feature_scaling(X)
->>>>>>> d4fc2bf852ec4a023380f4ef367edefa88fd6881
->>>>>>> 21fe32fc
         m = len(y)
 
         predictions = X_scaled.dot(self.theta)
@@ -56,6 +52,7 @@
             self.regularization_param / (2 * m)
         ) * np.sum(self.theta**2)
         return cost
+
 
     def mean_absolute_error(self, y_true:np.ndarray, y_pred:np.ndarray) -> float:
         return np.mean(np.abs(y_true - y_pred))
@@ -69,15 +66,7 @@
     y = (y - np.mean(y)) / np.std(y)
 
     # added bias term to the feature matrix
-<<<<<<< HEAD
     X = np.c_[np.ones(X.shape[0]), X] 
-=======
-    X = np.c_[np.ones(X.shape[0]), X]
-=======
-    # Add bias term (intercept) to the feature matrix
-    X = np.c_[np.ones(X.shape[0]), X]
->>>>>>> d4fc2bf852ec4a023380f4ef367edefa88fd6881
->>>>>>> 21fe32fc
 
     # initialize and train the ridge regression model
     model = RidgeRegression(alpha=0.01, regularization_param=0.1, num_iterations=1000)
