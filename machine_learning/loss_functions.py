import numpy as np


def binary_cross_entropy(
    y_true: np.ndarray, y_pred: np.ndarray, epsilon: float = 1e-15
) -> float:
    """
    Calculate the mean binary cross-entropy (BCE) loss between true labels and predicted
    probabilities.

    BCE loss quantifies dissimilarity between true labels (0 or 1) and predicted
    probabilities. It's widely used in binary classification tasks.

    BCE = -Σ(y_true * ln(y_pred) + (1 - y_true) * ln(1 - y_pred))

    Reference: https://en.wikipedia.org/wiki/Cross_entropy

    Parameters:
    - y_true: True binary labels (0 or 1)
    - y_pred: Predicted probabilities for class 1
    - epsilon: Small constant to avoid numerical instability

    >>> true_labels = np.array([0, 1, 1, 0, 1])
    >>> predicted_probs = np.array([0.2, 0.7, 0.9, 0.3, 0.8])
    >>> binary_cross_entropy(true_labels, predicted_probs)
    0.2529995012327421
    >>> true_labels = np.array([0, 1, 1, 0, 1])
    >>> predicted_probs = np.array([0.3, 0.8, 0.9, 0.2])
    >>> binary_cross_entropy(true_labels, predicted_probs)
    Traceback (most recent call last):
        ...
    ValueError: Input arrays must have the same length.
    """
    if len(y_true) != len(y_pred):
        raise ValueError("Input arrays must have the same length.")

    y_pred = np.clip(y_pred, epsilon, 1 - epsilon)  # Clip predictions to avoid log(0)
    bce_loss = -(y_true * np.log(y_pred) + (1 - y_true) * np.log(1 - y_pred))
    return np.mean(bce_loss)


def binary_focal_cross_entropy(
    y_true: np.ndarray,
    y_pred: np.ndarray,
    gamma: float = 2.0,
    alpha: float = 0.25,
    epsilon: float = 1e-15,
) -> float:
    """
    Calculate the mean binary focal cross-entropy (BFCE) loss between true labels
    and predicted probabilities.

    BFCE loss quantifies dissimilarity between true labels (0 or 1) and predicted
    probabilities. It's a variation of binary cross-entropy that addresses class
    imbalance by focusing on hard examples.

    BCFE = -Σ(alpha * (1 - y_pred)**gamma * y_true * log(y_pred)
                + (1 - alpha) * y_pred**gamma * (1 - y_true) * log(1 - y_pred))

    Reference: [Lin et al., 2018](https://arxiv.org/pdf/1708.02002.pdf)

    Parameters:
    - y_true: True binary labels (0 or 1).
    - y_pred: Predicted probabilities for class 1.
    - gamma: Focusing parameter for modulating the loss (default: 2.0).
    - alpha: Weighting factor for class 1 (default: 0.25).
    - epsilon: Small constant to avoid numerical instability.

    >>> true_labels = np.array([0, 1, 1, 0, 1])
    >>> predicted_probs = np.array([0.2, 0.7, 0.9, 0.3, 0.8])
    >>> binary_focal_cross_entropy(true_labels, predicted_probs)
    0.008257977659239775
    >>> true_labels = np.array([0, 1, 1, 0, 1])
    >>> predicted_probs = np.array([0.3, 0.8, 0.9, 0.2])
    >>> binary_focal_cross_entropy(true_labels, predicted_probs)
    Traceback (most recent call last):
        ...
    ValueError: Input arrays must have the same length.
    """
    if len(y_true) != len(y_pred):
        raise ValueError("Input arrays must have the same length.")
    # Clip predicted probabilities to avoid log(0)
    y_pred = np.clip(y_pred, epsilon, 1 - epsilon)

    bcfe_loss = -(
        alpha * (1 - y_pred) ** gamma * y_true * np.log(y_pred)
        + (1 - alpha) * y_pred**gamma * (1 - y_true) * np.log(1 - y_pred)
    )

    return np.mean(bcfe_loss)


def categorical_cross_entropy(
    y_true: np.ndarray, y_pred: np.ndarray, epsilon: float = 1e-15
) -> float:
    """
    Calculate categorical cross-entropy (CCE) loss between true class labels and
    predicted class probabilities.

    CCE = -Σ(y_true * ln(y_pred))

    Reference: https://en.wikipedia.org/wiki/Cross_entropy

    Parameters:
    - y_true: True class labels (one-hot encoded)
    - y_pred: Predicted class probabilities
    - epsilon: Small constant to avoid numerical instability

    >>> true_labels = np.array([[1, 0, 0], [0, 1, 0], [0, 0, 1]])
    >>> pred_probs = np.array([[0.9, 0.1, 0.0], [0.2, 0.7, 0.1], [0.0, 0.1, 0.9]])
    >>> categorical_cross_entropy(true_labels, pred_probs)
    0.567395975254385
    >>> true_labels = np.array([[1, 0], [0, 1]])
    >>> pred_probs = np.array([[0.9, 0.1, 0.0], [0.2, 0.7, 0.1]])
    >>> categorical_cross_entropy(true_labels, pred_probs)
    Traceback (most recent call last):
        ...
    ValueError: Input arrays must have the same shape.
    >>> true_labels = np.array([[2, 0, 1], [1, 0, 0]])
    >>> pred_probs = np.array([[0.9, 0.1, 0.0], [0.2, 0.7, 0.1]])
    >>> categorical_cross_entropy(true_labels, pred_probs)
    Traceback (most recent call last):
        ...
    ValueError: y_true must be one-hot encoded.
    >>> true_labels = np.array([[1, 0, 1], [1, 0, 0]])
    >>> pred_probs = np.array([[0.9, 0.1, 0.0], [0.2, 0.7, 0.1]])
    >>> categorical_cross_entropy(true_labels, pred_probs)
    Traceback (most recent call last):
        ...
    ValueError: y_true must be one-hot encoded.
    >>> true_labels = np.array([[1, 0, 0], [0, 1, 0]])
    >>> pred_probs = np.array([[0.9, 0.1, 0.1], [0.2, 0.7, 0.1]])
    >>> categorical_cross_entropy(true_labels, pred_probs)
    Traceback (most recent call last):
        ...
    ValueError: Predicted probabilities must sum to approximately 1.
    """
    if y_true.shape != y_pred.shape:
        raise ValueError("Input arrays must have the same shape.")

    if np.any((y_true != 0) & (y_true != 1)) or np.any(y_true.sum(axis=1) != 1):
        raise ValueError("y_true must be one-hot encoded.")

    if not np.all(np.isclose(np.sum(y_pred, axis=1), 1, rtol=epsilon, atol=epsilon)):
        raise ValueError("Predicted probabilities must sum to approximately 1.")

    y_pred = np.clip(y_pred, epsilon, 1)  # Clip predictions to avoid log(0)
    return -np.sum(y_true * np.log(y_pred))


def categorical_focal_cross_entropy(
    y_true: np.ndarray,
    y_pred: np.ndarray,
    alpha: np.ndarray = None,
    gamma: float = 2.0,
    epsilon: float = 1e-15,
) -> float:
    """
    Calculate the mean categorical focal cross-entropy (CFCE) loss between true
    labels and predicted probabilities for multi-class classification.

    CFCE loss is a generalization of binary focal cross-entropy for multi-class
    classification. It addresses class imbalance by focusing on hard examples.

    CFCE = -Σ alpha * (1 - y_pred)**gamma * y_true * log(y_pred)

    Reference: [Lin et al., 2018](https://arxiv.org/pdf/1708.02002.pdf)

    Parameters:
    - y_true: True labels in one-hot encoded form.
    - y_pred: Predicted probabilities for each class.
    - alpha: Array of weighting factors for each class.
    - gamma: Focusing parameter for modulating the loss (default: 2.0).
    - epsilon: Small constant to avoid numerical instability.

    Returns:
    - The mean categorical focal cross-entropy loss.

    >>> true_labels = np.array([[1, 0, 0], [0, 1, 0], [0, 0, 1]])
    >>> pred_probs = np.array([[0.9, 0.1, 0.0], [0.2, 0.7, 0.1], [0.0, 0.1, 0.9]])
    >>> alpha = np.array([0.6, 0.2, 0.7])
    >>> categorical_focal_cross_entropy(true_labels, pred_probs, alpha)
    0.0025966118981496423

    >>> true_labels = np.array([[0, 1, 0], [0, 0, 1]])
    >>> pred_probs = np.array([[0.05, 0.95, 0], [0.1, 0.8, 0.1]])
    >>> alpha = np.array([0.25, 0.25, 0.25])
    >>> categorical_focal_cross_entropy(true_labels, pred_probs, alpha)
    0.23315276982014324

    >>> true_labels = np.array([[1, 0], [0, 1]])
    >>> pred_probs = np.array([[0.9, 0.1, 0.0], [0.2, 0.7, 0.1]])
    >>> categorical_cross_entropy(true_labels, pred_probs)
    Traceback (most recent call last):
        ...
    ValueError: Input arrays must have the same shape.

    >>> true_labels = np.array([[2, 0, 1], [1, 0, 0]])
    >>> pred_probs = np.array([[0.9, 0.1, 0.0], [0.2, 0.7, 0.1]])
    >>> categorical_focal_cross_entropy(true_labels, pred_probs)
    Traceback (most recent call last):
        ...
    ValueError: y_true must be one-hot encoded.

    >>> true_labels = np.array([[1, 0, 1], [1, 0, 0]])
    >>> pred_probs = np.array([[0.9, 0.1, 0.0], [0.2, 0.7, 0.1]])
    >>> categorical_focal_cross_entropy(true_labels, pred_probs)
    Traceback (most recent call last):
        ...
    ValueError: y_true must be one-hot encoded.

    >>> true_labels = np.array([[1, 0, 0], [0, 1, 0]])
    >>> pred_probs = np.array([[0.9, 0.1, 0.1], [0.2, 0.7, 0.1]])
    >>> categorical_focal_cross_entropy(true_labels, pred_probs)
    Traceback (most recent call last):
        ...
    ValueError: Predicted probabilities must sum to approximately 1.

    >>> true_labels = np.array([[1, 0, 0], [0, 1, 0], [0, 0, 1]])
    >>> pred_probs = np.array([[0.9, 0.1, 0.0], [0.2, 0.7, 0.1], [0.0, 0.1, 0.9]])
    >>> alpha = np.array([0.6, 0.2])
    >>> categorical_focal_cross_entropy(true_labels, pred_probs, alpha)
    Traceback (most recent call last):
        ...
    ValueError: Length of alpha must match the number of classes.
    """
    if y_true.shape != y_pred.shape:
        raise ValueError("Shape of y_true and y_pred must be the same.")

    if alpha is None:
        alpha = np.ones(y_true.shape[1])

    if np.any((y_true != 0) & (y_true != 1)) or np.any(y_true.sum(axis=1) != 1):
        raise ValueError("y_true must be one-hot encoded.")

    if len(alpha) != y_true.shape[1]:
        raise ValueError("Length of alpha must match the number of classes.")

    if not np.all(np.isclose(np.sum(y_pred, axis=1), 1, rtol=epsilon, atol=epsilon)):
        raise ValueError("Predicted probabilities must sum to approximately 1.")

    # Clip predicted probabilities to avoid log(0)
    y_pred = np.clip(y_pred, epsilon, 1 - epsilon)

    # Calculate loss for each class and sum across classes
    cfce_loss = -np.sum(
        alpha * np.power(1 - y_pred, gamma) * y_true * np.log(y_pred), axis=1
    )

    return np.mean(cfce_loss)


def hinge_loss(y_true: np.ndarray, y_pred: np.ndarray) -> float:
    """
    Calculate the mean hinge loss for between true labels and predicted probabilities
    for training support vector machines (SVMs).

    Hinge loss = max(0, 1 - true * pred)

    Reference: https://en.wikipedia.org/wiki/Hinge_loss

    Args:
    - y_true: actual values (ground truth) encoded as -1 or 1
    - y_pred: predicted values

    >>> true_labels = np.array([-1, 1, 1, -1, 1])
    >>> pred = np.array([-4, -0.3, 0.7, 5, 10])
    >>> hinge_loss(true_labels, pred)
    1.52
    >>> true_labels = np.array([-1, 1, 1, -1, 1, 1])
    >>> pred = np.array([-4, -0.3, 0.7, 5, 10])
    >>> hinge_loss(true_labels, pred)
    Traceback (most recent call last):
    ...
    ValueError: Length of predicted and actual array must be same.
    >>> true_labels = np.array([-1, 1, 10, -1, 1])
    >>> pred = np.array([-4, -0.3, 0.7, 5, 10])
    >>> hinge_loss(true_labels, pred)
    Traceback (most recent call last):
    ...
    ValueError: y_true can have values -1 or 1 only.
    """
    if len(y_true) != len(y_pred):
        raise ValueError("Length of predicted and actual array must be same.")

    if np.any((y_true != -1) & (y_true != 1)):
        raise ValueError("y_true can have values -1 or 1 only.")

    hinge_losses = np.maximum(0, 1.0 - (y_true * y_pred))
    return np.mean(hinge_losses)


def huber_loss(y_true: np.ndarray, y_pred: np.ndarray, delta: float) -> float:
    """
    Calculate the mean Huber loss between the given ground truth and predicted values.

    The Huber loss describes the penalty incurred by an estimation procedure, and it
    serves as a measure of accuracy for regression models.

    Huber loss =
        0.5 * (y_true - y_pred)^2                   if |y_true - y_pred| <= delta
        delta * |y_true - y_pred| - 0.5 * delta^2   otherwise

    Reference: https://en.wikipedia.org/wiki/Huber_loss

    Parameters:
    - y_true: The true values (ground truth)
    - y_pred: The predicted values

    >>> true_values = np.array([0.9, 10.0, 2.0, 1.0, 5.2])
    >>> predicted_values = np.array([0.8, 2.1, 2.9, 4.2, 5.2])
    >>> np.isclose(huber_loss(true_values, predicted_values, 1.0), 2.102)
    True
    >>> true_labels = np.array([11.0, 21.0, 3.32, 4.0, 5.0])
    >>> predicted_probs = np.array([8.3, 20.8, 2.9, 11.2, 5.0])
    >>> np.isclose(huber_loss(true_labels, predicted_probs, 1.0), 1.80164)
    True
    >>> true_labels = np.array([11.0, 21.0, 3.32, 4.0])
    >>> predicted_probs = np.array([8.3, 20.8, 2.9, 11.2, 5.0])
    >>> huber_loss(true_labels, predicted_probs, 1.0)
    Traceback (most recent call last):
    ...
    ValueError: Input arrays must have the same length.
    """
    if len(y_true) != len(y_pred):
        raise ValueError("Input arrays must have the same length.")

    huber_mse = 0.5 * (y_true - y_pred) ** 2
    huber_mae = delta * (np.abs(y_true - y_pred) - 0.5 * delta)
    return np.where(np.abs(y_true - y_pred) <= delta, huber_mse, huber_mae).mean()


def mean_squared_error(y_true: np.ndarray, y_pred: np.ndarray) -> float:
    """
    Calculate the mean squared error (MSE) between ground truth and predicted values.

    MSE measures the squared difference between true values and predicted values, and it
    serves as a measure of accuracy for regression models.

    MSE = (1/n) * Σ(y_true - y_pred)^2

    Reference: https://en.wikipedia.org/wiki/Mean_squared_error

    Parameters:
    - y_true: The true values (ground truth)
    - y_pred: The predicted values

    >>> true_values = np.array([1.0, 2.0, 3.0, 4.0, 5.0])
    >>> predicted_values = np.array([0.8, 2.1, 2.9, 4.2, 5.2])
    >>> np.isclose(mean_squared_error(true_values, predicted_values), 0.028)
    True
    >>> true_labels = np.array([1.0, 2.0, 3.0, 4.0, 5.0])
    >>> predicted_probs = np.array([0.3, 0.8, 0.9, 0.2])
    >>> mean_squared_error(true_labels, predicted_probs)
    Traceback (most recent call last):
    ...
    ValueError: Input arrays must have the same length.
    """
    if len(y_true) != len(y_pred):
        raise ValueError("Input arrays must have the same length.")

    squared_errors = (y_true - y_pred) ** 2
    return np.mean(squared_errors)


def mean_absolute_error(y_true: np.ndarray, y_pred: np.ndarray) -> float:
    """
    Calculates the Mean Absolute Error (MAE) between ground truth (observed)
        and predicted values.

    MAE measures the absolute difference between true values and predicted values.

    Equation:
    MAE = (1/n) * Σ(abs(y_true - y_pred))

    Reference: https://en.wikipedia.org/wiki/Mean_absolute_error

    Parameters:
    - y_true: The true values (ground truth)
    - y_pred: The predicted values

    >>> true_values = np.array([1.0, 2.0, 3.0, 4.0, 5.0])
    >>> predicted_values = np.array([0.8, 2.1, 2.9, 4.2, 5.2])
    >>> np.isclose(mean_absolute_error(true_values, predicted_values), 0.16)
    True
    >>> true_values = np.array([1.0, 2.0, 3.0, 4.0, 5.0])
    >>> predicted_values = np.array([0.8, 2.1, 2.9, 4.2, 5.2])
    >>> np.isclose(mean_absolute_error(true_values, predicted_values), 2.16)
    False
    >>> true_labels = np.array([1.0, 2.0, 3.0, 4.0, 5.0])
    >>> predicted_probs = np.array([0.3, 0.8, 0.9, 5.2])
    >>> mean_absolute_error(true_labels, predicted_probs)
    Traceback (most recent call last):
    ...
    ValueError: Input arrays must have the same length.
    """
    if len(y_true) != len(y_pred):
        raise ValueError("Input arrays must have the same length.")

    return np.mean(abs(y_true - y_pred))


def mean_squared_logarithmic_error(y_true: np.ndarray, y_pred: np.ndarray) -> float:
    """
    Calculate the mean squared logarithmic error (MSLE) between ground truth and
    predicted values.

    MSLE measures the squared logarithmic difference between true values and predicted
    values for regression models. It's particularly useful for dealing with skewed or
    large-value data, and it's often used when the relative differences between
    predicted and true values are more important than absolute differences.

    MSLE = (1/n) * Σ(log(1 + y_true) - log(1 + y_pred))^2

    Reference: https://insideaiml.com/blog/MeanSquared-Logarithmic-Error-Loss-1035

    Parameters:
    - y_true: The true values (ground truth)
    - y_pred: The predicted values

    >>> true_values = np.array([1.0, 2.0, 3.0, 4.0, 5.0])
    >>> predicted_values = np.array([0.8, 2.1, 2.9, 4.2, 5.2])
    >>> mean_squared_logarithmic_error(true_values, predicted_values)
    0.0030860877925181344
    >>> true_labels = np.array([1.0, 2.0, 3.0, 4.0, 5.0])
    >>> predicted_probs = np.array([0.3, 0.8, 0.9, 0.2])
    >>> mean_squared_logarithmic_error(true_labels, predicted_probs)
    Traceback (most recent call last):
    ...
    ValueError: Input arrays must have the same length.
    """
    if len(y_true) != len(y_pred):
        raise ValueError("Input arrays must have the same length.")

    squared_logarithmic_errors = (np.log1p(y_true) - np.log1p(y_pred)) ** 2
    return np.mean(squared_logarithmic_errors)


def mean_absolute_percentage_error(
    y_true: np.ndarray, y_pred: np.ndarray, epsilon: float = 1e-15
) -> float:
    """
    Calculate the Mean Absolute Percentage Error between y_true and y_pred.

    Mean Absolute Percentage Error calculates the average of the absolute
    percentage differences between the predicted and true values.

    Formula = (Σ|y_true[i]-Y_pred[i]/y_true[i]|)/n

    Source: https://stephenallwright.com/good-mape-score/

    Parameters:
    y_true (np.ndarray): Numpy array containing true/target values.
    y_pred (np.ndarray): Numpy array containing predicted values.

    Returns:
    float: The Mean Absolute Percentage error between y_true and y_pred.

    Examples:
    >>> y_true = np.array([10, 20, 30, 40])
    >>> y_pred = np.array([12, 18, 33, 45])
    >>> mean_absolute_percentage_error(y_true, y_pred)
    0.13125

    >>> y_true = np.array([1, 2, 3, 4])
    >>> y_pred = np.array([2, 3, 4, 5])
    >>> mean_absolute_percentage_error(y_true, y_pred)
    0.5208333333333333

    >>> y_true = np.array([34, 37, 44, 47, 48, 48, 46, 43, 32, 27, 26, 24])
    >>> y_pred = np.array([37, 40, 46, 44, 46, 50, 45, 44, 34, 30, 22, 23])
    >>> mean_absolute_percentage_error(y_true, y_pred)
    0.064671076436071
    """
    if len(y_true) != len(y_pred):
        raise ValueError("The length of the two arrays should be the same.")

    y_true = np.where(y_true == 0, epsilon, y_true)
    absolute_percentage_diff = np.abs((y_true - y_pred) / y_true)

    return np.mean(absolute_percentage_diff)


def perplexity_loss(
    y_true: np.ndarray, y_pred: np.ndarray, epsilon: float = 1e-7
) -> float:
    """
    Calculate the perplexity for the y_true and y_pred.

    Compute the Perplexity which useful in predicting language model
    accuracy in Natural Language Processing (NLP.)
    Perplexity is measure of how certain the model in its predictions.

    Perplexity Loss = exp(-1/N (Σ ln(p(x)))

    Reference:
    https://en.wikipedia.org/wiki/Perplexity

    Args:
        y_true: Actual label encoded sentences of shape (batch_size, sentence_length)
        y_pred: Predicted sentences of shape (batch_size, sentence_length, vocab_size)
        epsilon: Small floating point number to avoid getting inf for log(0)

    Returns:
        Perplexity loss between y_true and y_pred.

    >>> y_true = np.array([[1, 4], [2, 3]])
    >>> y_pred = np.array(
    ...    [[[0.28, 0.19, 0.21 , 0.15, 0.15],
    ...      [0.24, 0.19, 0.09, 0.18, 0.27]],
    ...      [[0.03, 0.26, 0.21, 0.18, 0.30],
    ...       [0.28, 0.10, 0.33, 0.15, 0.12]]]
    ... )
    >>> perplexity_loss(y_true, y_pred)
    5.0247347775367945
    >>> y_true = np.array([[1, 4], [2, 3]])
    >>> y_pred = np.array(
    ...    [[[0.28, 0.19, 0.21 , 0.15, 0.15],
    ...      [0.24, 0.19, 0.09, 0.18, 0.27],
    ...      [0.30, 0.10, 0.20, 0.15, 0.25]],
    ...      [[0.03, 0.26, 0.21, 0.18, 0.30],
    ...       [0.28, 0.10, 0.33, 0.15, 0.12],
    ...       [0.30, 0.10, 0.20, 0.15, 0.25]],]
    ... )
    >>> perplexity_loss(y_true, y_pred)
    Traceback (most recent call last):
    ...
    ValueError: Sentence length of y_true and y_pred must be equal.
    >>> y_true = np.array([[1, 4], [2, 11]])
    >>> y_pred = np.array(
    ...    [[[0.28, 0.19, 0.21 , 0.15, 0.15],
    ...      [0.24, 0.19, 0.09, 0.18, 0.27]],
    ...      [[0.03, 0.26, 0.21, 0.18, 0.30],
    ...       [0.28, 0.10, 0.33, 0.15, 0.12]]]
    ... )
    >>> perplexity_loss(y_true, y_pred)
    Traceback (most recent call last):
    ...
    ValueError: Label value must not be greater than vocabulary size.
    >>> y_true = np.array([[1, 4]])
    >>> y_pred = np.array(
    ...    [[[0.28, 0.19, 0.21 , 0.15, 0.15],
    ...      [0.24, 0.19, 0.09, 0.18, 0.27]],
    ...      [[0.03, 0.26, 0.21, 0.18, 0.30],
    ...       [0.28, 0.10, 0.33, 0.15, 0.12]]]
    ... )
    >>> perplexity_loss(y_true, y_pred)
    Traceback (most recent call last):
    ...
    ValueError: Batch size of y_true and y_pred must be equal.
    """

    vocab_size = y_pred.shape[2]

    if y_true.shape[0] != y_pred.shape[0]:
        raise ValueError("Batch size of y_true and y_pred must be equal.")
    if y_true.shape[1] != y_pred.shape[1]:
        raise ValueError("Sentence length of y_true and y_pred must be equal.")
    if np.max(y_true) > vocab_size:
        raise ValueError("Label value must not be greater than vocabulary size.")

    # Matrix to select prediction value only for true class
    filter_matrix = np.array(
        [[list(np.eye(vocab_size)[word]) for word in sentence] for sentence in y_true]
    )

    # Getting the matrix containing prediction for only true class
    true_class_pred = np.sum(y_pred * filter_matrix, axis=2).clip(epsilon, 1)

    # Calculating perplexity for each sentence
    perp_losses = np.exp(np.negative(np.mean(np.log(true_class_pred), axis=1)))

    return np.mean(perp_losses)


<<<<<<< HEAD
def kullback_leibler_divergence(y_true: np.ndarray, y_pred: np.ndarray) -> float:
    """
    Calculate the Kullback-Leibler divergence (KL divergence) loss between true labels
    and predicted probabilities.

    KL divergence loss quantifies dissimilarity between true labels and predicted
    probabilities. It's often used in training generative models.

    KL = Σ(y_true * ln(y_true / y_pred))

    Reference: https://en.wikipedia.org/wiki/Kullback%E2%80%93Leibler_divergence

    Parameters:
    - y_true: True class probabilities
    - y_pred: Predicted class probabilities

    >>> true_labels = np.array([0.2, 0.3, 0.5])
    >>> predicted_probs = np.array([0.3, 0.3, 0.4])
    >>> kullback_leibler_divergence(true_labels, predicted_probs)
    0.030478754035472025
    >>> true_labels = np.array([0.2, 0.3, 0.5])
    >>> predicted_probs = np.array([0.3, 0.3, 0.4, 0.5])
    >>> kullback_leibler_divergence(true_labels, predicted_probs)
    Traceback (most recent call last):
        ...
    ValueError: Input arrays must have the same length.
    """
    if len(y_true) != len(y_pred):
        raise ValueError("Input arrays must have the same length.")

    kl_loss = y_true * np.log(y_true / y_pred)
    return np.sum(kl_loss)
=======
def smooth_l1_loss(y_true: np.ndarray, y_pred: np.ndarray, beta: float = 1.0) -> float:
    """
    Calculate the Smooth L1 Loss between y_true and y_pred.

    The Smooth L1 Loss is less sensitive to outliers than the L2 Loss and is often used
    in regression problems, such as object detection.

    Smooth L1 Loss =
        0.5 * (x - y)^2 / beta, if |x - y| < beta
        |x - y| - 0.5 * beta, otherwise

    Reference:
    https://pytorch.org/docs/stable/generated/torch.nn.SmoothL1Loss.html

    Args:
        y_true: Array of true values.
        y_pred: Array of predicted values.
        beta: Specifies the threshold at which to change between L1 and L2 loss.

    Returns:
        The calculated Smooth L1 Loss between y_true and y_pred.

    Raises:
        ValueError: If the length of the two arrays is not the same.

    >>> y_true = np.array([3, 5, 2, 7])
    >>> y_pred = np.array([2.9, 4.8, 2.1, 7.2])
    >>> smooth_l1_loss(y_true, y_pred, 1.0)
    0.012500000000000022

    >>> y_true = np.array([2, 4, 6])
    >>> y_pred = np.array([1, 5, 7])
    >>> smooth_l1_loss(y_true, y_pred, 1.0)
    0.5

    >>> y_true = np.array([1, 3, 5, 7])
    >>> y_pred = np.array([1, 3, 5, 7])
    >>> smooth_l1_loss(y_true, y_pred, 1.0)
    0.0

    >>> y_true = np.array([1, 3, 5])
    >>> y_pred = np.array([1, 3, 5, 7])
    >>> smooth_l1_loss(y_true, y_pred, 1.0)
    Traceback (most recent call last):
    ...
    ValueError: The length of the two arrays should be the same.
    """

    if len(y_true) != len(y_pred):
        raise ValueError("The length of the two arrays should be the same.")

    diff = np.abs(y_true - y_pred)
    loss = np.where(diff < beta, 0.5 * diff**2 / beta, diff - 0.5 * beta)
    return np.mean(loss)
>>>>>>> ffaa976f


if __name__ == "__main__":
    import doctest

    doctest.testmod()<|MERGE_RESOLUTION|>--- conflicted
+++ resolved
@@ -573,7 +573,62 @@
     return np.mean(perp_losses)
 
 
-<<<<<<< HEAD
+def smooth_l1_loss(y_true: np.ndarray, y_pred: np.ndarray, beta: float = 1.0) -> float:
+    """
+    Calculate the Smooth L1 Loss between y_true and y_pred.
+
+    The Smooth L1 Loss is less sensitive to outliers than the L2 Loss and is often used
+    in regression problems, such as object detection.
+
+    Smooth L1 Loss =
+        0.5 * (x - y)^2 / beta, if |x - y| < beta
+        |x - y| - 0.5 * beta, otherwise
+
+    Reference:
+    https://pytorch.org/docs/stable/generated/torch.nn.SmoothL1Loss.html
+
+    Args:
+        y_true: Array of true values.
+        y_pred: Array of predicted values.
+        beta: Specifies the threshold at which to change between L1 and L2 loss.
+
+    Returns:
+        The calculated Smooth L1 Loss between y_true and y_pred.
+
+    Raises:
+        ValueError: If the length of the two arrays is not the same.
+
+    >>> y_true = np.array([3, 5, 2, 7])
+    >>> y_pred = np.array([2.9, 4.8, 2.1, 7.2])
+    >>> smooth_l1_loss(y_true, y_pred, 1.0)
+    0.012500000000000022
+
+    >>> y_true = np.array([2, 4, 6])
+    >>> y_pred = np.array([1, 5, 7])
+    >>> smooth_l1_loss(y_true, y_pred, 1.0)
+    0.5
+
+    >>> y_true = np.array([1, 3, 5, 7])
+    >>> y_pred = np.array([1, 3, 5, 7])
+    >>> smooth_l1_loss(y_true, y_pred, 1.0)
+    0.0
+
+    >>> y_true = np.array([1, 3, 5])
+    >>> y_pred = np.array([1, 3, 5, 7])
+    >>> smooth_l1_loss(y_true, y_pred, 1.0)
+    Traceback (most recent call last):
+    ...
+    ValueError: The length of the two arrays should be the same.
+    """
+
+    if len(y_true) != len(y_pred):
+        raise ValueError("The length of the two arrays should be the same.")
+
+    diff = np.abs(y_true - y_pred)
+    loss = np.where(diff < beta, 0.5 * diff**2 / beta, diff - 0.5 * beta)
+    return np.mean(loss)
+
+
 def kullback_leibler_divergence(y_true: np.ndarray, y_pred: np.ndarray) -> float:
     """
     Calculate the Kullback-Leibler divergence (KL divergence) loss between true labels
@@ -606,62 +661,6 @@
 
     kl_loss = y_true * np.log(y_true / y_pred)
     return np.sum(kl_loss)
-=======
-def smooth_l1_loss(y_true: np.ndarray, y_pred: np.ndarray, beta: float = 1.0) -> float:
-    """
-    Calculate the Smooth L1 Loss between y_true and y_pred.
-
-    The Smooth L1 Loss is less sensitive to outliers than the L2 Loss and is often used
-    in regression problems, such as object detection.
-
-    Smooth L1 Loss =
-        0.5 * (x - y)^2 / beta, if |x - y| < beta
-        |x - y| - 0.5 * beta, otherwise
-
-    Reference:
-    https://pytorch.org/docs/stable/generated/torch.nn.SmoothL1Loss.html
-
-    Args:
-        y_true: Array of true values.
-        y_pred: Array of predicted values.
-        beta: Specifies the threshold at which to change between L1 and L2 loss.
-
-    Returns:
-        The calculated Smooth L1 Loss between y_true and y_pred.
-
-    Raises:
-        ValueError: If the length of the two arrays is not the same.
-
-    >>> y_true = np.array([3, 5, 2, 7])
-    >>> y_pred = np.array([2.9, 4.8, 2.1, 7.2])
-    >>> smooth_l1_loss(y_true, y_pred, 1.0)
-    0.012500000000000022
-
-    >>> y_true = np.array([2, 4, 6])
-    >>> y_pred = np.array([1, 5, 7])
-    >>> smooth_l1_loss(y_true, y_pred, 1.0)
-    0.5
-
-    >>> y_true = np.array([1, 3, 5, 7])
-    >>> y_pred = np.array([1, 3, 5, 7])
-    >>> smooth_l1_loss(y_true, y_pred, 1.0)
-    0.0
-
-    >>> y_true = np.array([1, 3, 5])
-    >>> y_pred = np.array([1, 3, 5, 7])
-    >>> smooth_l1_loss(y_true, y_pred, 1.0)
-    Traceback (most recent call last):
-    ...
-    ValueError: The length of the two arrays should be the same.
-    """
-
-    if len(y_true) != len(y_pred):
-        raise ValueError("The length of the two arrays should be the same.")
-
-    diff = np.abs(y_true - y_pred)
-    loss = np.where(diff < beta, 0.5 * diff**2 / beta, diff - 0.5 * beta)
-    return np.mean(loss)
->>>>>>> ffaa976f
 
 
 if __name__ == "__main__":
