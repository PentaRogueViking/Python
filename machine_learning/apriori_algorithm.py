"""
Apriori Algorithm is a Association rule mining technique, also known as market basket analysis, is a data mining technique that aims to discover interesting relationships or associations among a set of items in a transactional or relational database. It focuses on finding patterns and dependencies between items based on their co-occurrence in transactions.

Association rule mining is commonly used in retail and e-commerce industries to uncover relationships between products that are frequently purchased together. The technique helps businesses understand customer behavior, improve marketing strategies, optimize product placement, and support decision-making processes.

The output of association rule mining is typically represented in the form of "if-then" rules, known as association rules. These rules consist of an antecedent (a set of items) and a consequent (another item or set of items). The rules indicate the likelihood or support of the consequent item(s) appearing in transactions that contain the antecedent item(s). The strength of the association is measured by various metrics such as support, confidence, and lift.

For example, Apriori Algorithm state: "If a customer buys item A and item B, then they are likely to buy item C." This rule suggests a relationship between items A, B, and C, indicating that customers who purchased A and B are more likely to purchase item C as well.

WIKI: https://en.wikipedia.org/wiki/Apriori_algorithm
Examples: https://www.kaggle.com/code/earthian/apriori-association-rules-mining
"""

def load_data() -> list[list[str]]:
    """
    Returns a sample transaction dataset.

    >>> load_data()
    [['milk', 'bread'], ['milk', 'butter'], ['milk', 'bread', 'nuts'], ['milk', 'bread', 'chips'], ['milk', 'butter', 'chips'], ['milk', 'bread', 'butter', 'cola'], ['nuts', 'bread', 'butter', 'cola'], ['bread', 'butter', 'cola', 'ice'], ['bread', 'butter', 'cola', 'ice', 'bun']]
    """
    # Sample transaction dataset
    data = [
        ["milk", "bread"],
        ["milk", "butter"],
        ["milk", "bread", "nuts"],
        ["milk", "bread", "chips"],
        ["milk", "butter", "chips"],
        ["milk", "bread", "butter", "cola"],
        ["nuts", "bread", "butter", "cola"],
        ["bread", "butter", "cola", "ice"],
        ["bread", "butter", "cola", "ice", "bun"],
    ]
    return data

<<<<<<< HEAD
def generate_candidates(itemset: list[str], length: int):
=======

def generate_candidates(itemset: List[str], length: int) -> List[List[str]]:
>>>>>>> 6155bdf4
    """
    Generates candidate itemsets of size k from the given itemsets.

    >>> itemsets = [['milk', 'bread'], ['milk', 'butter'], ['milk', 'bread', 'nuts']]
    >>> generate_candidates(itemsets, 2)
    [['milk', 'bread'], ['milk', 'butter'], ['bread', 'butter']]

    >>> itemsets = [['milk', 'bread'], ['milk', 'butter'], ['bread', 'butter']]
    >>> generate_candidates(itemsets, 3)
    [['milk', 'bread', 'butter']]
    """
<<<<<<< HEAD
=======


def generate_candidates(itemset: List[str], length: int):
>>>>>>> 6155bdf4
    candidates = []
    for i in range(len(itemset)):
        for j in range(i + 1, len(itemset)):
            # Create a candidate by taking the union of two lists
            candidate = list(itemset[i]) + [
                item for item in itemset[j] if item not in itemset[i]
            ]
            if len(candidate) == length:
                candidates.append(candidate)

    return candidates


def prune(
    itemset: list[str], candidates: list[list[str]], length: int
) -> list[list[str]]:
    # Prune candidate itemsets
    """
    The goal of pruning is to filter out candidate itemsets that are not frequent. This is done by checking if all the (k-1) subsets of a candidate itemset are present in the frequent itemsets of the previous iteration (valid subsequences of the frequent itemsets from the previous iteration).

    Prunes candidate itemsets that are not frequent.

    >>> itemset = ['bread', 'butter', 'milk']
    >>> candidates = [['bread', 'butter'], ['bread', 'milk'], ['butter', 'milk'], ['bread', 'butter', 'milk'], ['nuts', 'bread', 'butter']]
    >>> prune(itemset, candidates, 3)
    [['bread', 'butter', 'milk']]

    >>> itemset = ['bread', 'butter', 'milk']
    >>> candidates = [['bread', 'butter'], ['bread', 'milk'], ['butter', 'milk'], ['bread', 'butter', 'milk'], ['nuts', 'bread', 'butter']]
    >>> prune(itemset, candidates, 2)
    [['bread', 'butter'], ['bread', 'milk'], ['butter', 'milk'], ['nuts', 'bread', 'butter']]
    """
    pruned = []
    for candidate in candidates:
        is_subsequence = True
        for item in candidate:
            if item not in itemset or itemset.count(item) < length - 1:
                is_subsequence = False
                break
        if is_subsequence:
            pruned.append(candidate)
    return pruned


def apriori(data: list[list[str]], min_support: int) -> list[tuple[list[str], int]]:
    """
    Returns a list of frequent itemsets and their support counts.

    >>> data = [['milk', 'bread'], ['milk', 'butter'], ['milk', 'bread', 'nuts'], ['milk', 'bread', 'chips'], ['milk', 'butter', 'chips'], ['milk', 'bread', 'butter', 'cola'], ['nuts', 'bread', 'butter', 'cola'], ['bread', 'butter', 'cola', 'ice'], ['bread', 'butter', 'cola', 'ice', 'bun']]
    >>> apriori(data, 3)
    [(['bread'], 7), (['butter'], 7), (['milk'], 8), (['cola', 'butter'], 3), (['bread', 'butter'], 4), (['bread', 'milk'], 4), (['butter', 'milk'], 4), (['bread', 'cola'], 3), (['milk', 'cola'], 3), (['bread', 'butter', 'milk'], 3), (['bread', 'milk', 'cola'], 3), (['butter', 'milk', 'cola'], 3), (['bread', 'butter', 'cola'], 3), (['bread', 'butter', 'milk', 'cola'], 3)]

    >>> data = [['milk', 'bread'], ['milk', 'butter'], ['milk', 'bread', 'nuts'], ['milk', 'bread', 'chips'], ['milk', 'butter', 'chips'], ['milk', 'bread', 'butter', 'cola'], ['nuts', 'bread', 'butter', 'cola'], ['bread', 'butter', 'cola', 'ice'], ['bread', 'butter', 'cola', 'ice', 'bun']]
    >>> apriori(data, 5)
    [(['bread'], 7), (['butter'], 7), (['milk'], 8)]
    """
    itemset = [set(transaction) for transaction in data]
    frequent_itemsets = []
    length = 1

    while itemset:
        # Count itemset support
        counts = [0] * len(itemset)
        for i, transaction in enumerate(data):
            for j, item in enumerate(itemset):
                if item.issubset(
                    transaction
                ):  # using set for faster membership checking
                    counts[j] += 1

        # Prune infrequent itemsets
        itemset = [item for i, item in enumerate(itemset) if counts[i] >= min_support]

        # Append frequent itemsets (as a list to maintain order)
        for i, item in enumerate(itemset):
            frequent_itemsets.append((list(item), counts[i]))

        length += 1
        candidates = generate_candidates(itemset, len(next(iter(itemset))) + 1)
        itemset = prune(itemset, candidates, len(next(iter(itemset))) + 1)

    return frequent_itemsets


if __name__ == "__main__":
    """
    Apriori algorithm for finding frequent itemsets.

    Args:
        data (list[list[str]]): A list of transactions, where each transaction is a list of items.
        min_support (int): The minimum support threshold for frequent itemsets.

    Returns:
        list[Tuple[list[str], int]]: A list of frequent itemsets along with their support counts.

    Example:
    >>> data = [["milk", "bread"], ["milk", "butter"], ["milk", "bread", "nuts"]]
    >>> min_support = 2
    >>> frequent_itemsets = apriori(data, min_support)
    >>> frequent_itemsets
    [(['milk'], 3), (['bread'], 3), (['butter'], 2), (['nuts'], 1), (['milk', 'bread'], 2)]

    >>> data = [["apple", "banana", "cherry"], ["banana", "cherry"], ["apple", "banana"]]
    >>> min_support = 2
    >>> frequent_itemsets = apriori(data, min_support)
    >>> frequent_itemsets
    [(['apple'], 2), (['banana'], 3), (['cherry'], 2), (['apple', 'banana'], 2), (['banana', 'cherry'], 2)]
    """
    data = load_data()
    min_support = 2  # user-defined threshold or minimum support level
    frequent_itemsets = apriori(data, min_support)
    for itemset, support in frequent_itemsets:
        print(f"{itemset}: {support}")<|MERGE_RESOLUTION|>--- conflicted
+++ resolved
@@ -32,12 +32,7 @@
     ]
     return data
 
-<<<<<<< HEAD
 def generate_candidates(itemset: list[str], length: int):
-=======
-
-def generate_candidates(itemset: List[str], length: int) -> List[List[str]]:
->>>>>>> 6155bdf4
     """
     Generates candidate itemsets of size k from the given itemsets.
 
@@ -49,12 +44,6 @@
     >>> generate_candidates(itemsets, 3)
     [['milk', 'bread', 'butter']]
     """
-<<<<<<< HEAD
-=======
-
-
-def generate_candidates(itemset: List[str], length: int):
->>>>>>> 6155bdf4
     candidates = []
     for i in range(len(itemset)):
         for j in range(i + 1, len(itemset)):
@@ -68,9 +57,7 @@
     return candidates
 
 
-def prune(
-    itemset: list[str], candidates: list[list[str]], length: int
-) -> list[list[str]]:
+def prune(itemset: list[str], candidates: list[list[str]], length: int ) -> list[list[str]]:
     # Prune candidate itemsets
     """
     The goal of pruning is to filter out candidate itemsets that are not frequent. This is done by checking if all the (k-1) subsets of a candidate itemset are present in the frequent itemsets of the previous iteration (valid subsequences of the frequent itemsets from the previous iteration).
@@ -120,9 +107,7 @@
         counts = [0] * len(itemset)
         for i, transaction in enumerate(data):
             for j, item in enumerate(itemset):
-                if item.issubset(
-                    transaction
-                ):  # using set for faster membership checking
+                if item.issubset(transaction):  # using set for faster membership checking
                     counts[j] += 1
 
         # Prune infrequent itemsets
