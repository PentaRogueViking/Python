--- conflicted
+++ resolved
@@ -30,13 +30,8 @@
         while pow(num, start, number) != 1:
             start += 1
         return start
-<<<<<<< HEAD
         
     def shor_algorithm(self, number:int) -> tuple[int, int]:
-=======
-
-    def shor_algorithm(self, number: int) -> list[int]:
->>>>>>> 656c6b51
         """
         Run Shor's algorithm to factor a number.
         >>> shor = Shor()
