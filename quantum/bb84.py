--- conflicted
+++ resolved
@@ -67,12 +67,9 @@
     '0111110111010010'
 
     >>> bb84(8, seed=0)
-<<<<<<< HEAD
-    '01011011'
+    '10110001'
+
     >>> bb84(100, seed=0)
-=======
-    '10110001'
->>>>>>> 69f20033
     """
     # Set up the random number generator.
     rng = np.random.default_rng(seed=seed)
