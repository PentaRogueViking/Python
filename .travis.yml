--- conflicted
+++ resolved
@@ -37,19 +37,11 @@
   - scripts/validate_filenames.py  # no uppercase, no spaces, in a directory
   - mypy --ignore-missing-imports .
   - pytest . --doctest-modules
-<<<<<<< HEAD
-      --ignore=data_structures/stacks/balanced_parentheses.py
-      --ignore=data_structures/stacks/infix_to_postfix_conversion.py
-      --ignore=file_transfer_protocol/ftp_send_receive.py
-      --ignore=file_transfer_protocol/ftp_client_server.py
-      --ignore=virtualenv  # do not test our dependencies
-=======
       --ignore=file_transfer/ftp_send_receive.py
       --ignore=machine_learning/linear_regression.py
       --ignore=machine_learning/perceptron.py
       --ignore=machine_learning/random_forest_classification/random_forest_classification.py
       --ignore=machine_learning/random_forest_regression/random_forest_regression.py
->>>>>>> 91c3c98d
 after_success:
   - scripts/build_directory_md.py > DIRECTORY.md
   - cat DIRECTORY.md