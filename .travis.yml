language: python
python: 3.7
cache: pip
before_install: pip install --upgrade pip setuptools
install: pip install -r requirements.txt
before_script:
  - black --check . || true
  - flake8 . --count --select=E9,F4,F63,F7,F82 --show-source --statistics
script:
  - scripts/validate_filenames.py  # no uppercase, no spaces, in a directory
  - mypy --ignore-missing-imports .
  - pytest . --doctest-modules
after_success:
<<<<<<< HEAD
  - scripts/build_directory_md.py 2&>1 tee DIRECTORY.md
  - cat DIRECTORY.md
  - echo $TRAVIS_PULL_REQUEST_BRANCH
=======
  - scripts/build_directory_md.py 2>&1 | tee DIRECTORY.md
>>>>>>> 8c6574f0
<|MERGE_RESOLUTION|>--- conflicted
+++ resolved
@@ -11,10 +11,4 @@
   - mypy --ignore-missing-imports .
   - pytest . --doctest-modules
 after_success:
-<<<<<<< HEAD
-  - scripts/build_directory_md.py 2&>1 tee DIRECTORY.md
-  - cat DIRECTORY.md
-  - echo $TRAVIS_PULL_REQUEST_BRANCH
-=======
-  - scripts/build_directory_md.py 2>&1 | tee DIRECTORY.md
->>>>>>> 8c6574f0
+  - scripts/build_directory_md.py 2>&1 | tee DIRECTORY.md