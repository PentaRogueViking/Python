"""
This is a type of divide and conquer algorithm which divides the search space into
3 parts and finds the target value based on the property of the array or list
(usually monotonic property).

Time Complexity  : O(log3 N)
Space Complexity : O(1)
"""
<<<<<<< HEAD
=======
import sys
>>>>>>> a03b3f76
from typing import List

# This is the precision for this function which can be altered.
# It is recommended for users to keep this number greater than or equal to 10.
precision = 10


# This is the linear search that will occur after the search space has become smaller.
<<<<<<< HEAD
def lin_search(left: int, right: int, A: List[int], target: int) -> int:
    """Perform linear search in list. Returns -1 if element is not found.

    Parameters
    ----------
    left : int
        left index bound.
    right : int
        right index bound.
    A : List[int]
        List of elements to be searched on
    target : int
        Element that is searched

    Returns
    -------
    int
        index of element that is looked for.

    Examples
    --------
    >>> print(lin_search(0, 4, [4, 5, 6, 7], 7))
    3
    >>> print(lin_search(0, 3, [4, 5, 6, 7], 7))
    -1
    >>> print(lin_search(0, 2, [-18, 2], -18))
    0
    >>> print(lin_search(0, 1, [5], 5))
    0
    >>> print(lin_search(0, 3, ['a', 'c', 'd'], 'c'))
    1
    >>> print(lin_search(0, 3, [.1, .4 , -.1], .1))
    0
    >>> print(lin_search(0, 3, [.1, .4 , -.1], -.1))
    2
    """
    for i in range(left, right):
        if A[i] == target:
            return i
    return -1


def ite_ternary_search(A: List[int], target: int) -> int:
    """Iterative method of the ternary search algorithm.
    >>> test_list = [0, 1, 2, 8, 13, 17, 19, 32, 42]
    >>> print(ite_ternary_search(test_list, 3))
    -1
    >>> print(ite_ternary_search(test_list, 13))
    4
    >>> print(ite_ternary_search([4, 5, 6, 7], 4))
    0
    >>> print(ite_ternary_search([4, 5, 6, 7], -10))
    -1
    >>> print(ite_ternary_search([-18, 2], -18))
    0
    >>> print(ite_ternary_search([5], 5))
    0
    >>> print(ite_ternary_search(['a', 'c', 'd'], 'c'))
    1
    >>> print(ite_ternary_search(['a', 'c', 'd'], 'f'))
    -1
    >>> print(ite_ternary_search([], 1))
    -1
    >>> print(ite_ternary_search([.1, .4 , -.1], .1))
    0
    """
=======
def lin_search(left: int, right: int, A: List[int], target: int):
    for i in range(left, right + 1):
        if A[i] == target:
            return i


# This is the iterative method of the ternary search algorithm.
def ite_ternary_search(A: List[int], target: int):
>>>>>>> a03b3f76
    left = 0
    right = len(A)
    while left <= right:
        if right - left < precision:
            return lin_search(left, right, A, target)

        oneThird = (left + right) / 3 + 1
        twoThird = 2 * (left + right) / 3 + 1

        if A[oneThird] == target:
            return oneThird
        elif A[twoThird] == target:
            return twoThird

        elif target < A[oneThird]:
            right = oneThird - 1
        elif A[twoThird] < target:
            left = twoThird + 1

        else:
<<<<<<< HEAD
            left = oneThird + 1
            right = twoThird - 1
    else:
        return -1


def rec_ternary_search(left: int, right: int, A: List[int], target: int) -> int:
    """Recursive method of the ternary search algorithm.

    >>> test_list = [0, 1, 2, 8, 13, 17, 19, 32, 42]
    >>> print(rec_ternary_search(0, len(test_list), test_list, 3))
    -1
    >>> print(rec_ternary_search(4, len(test_list), test_list, 42))
    8
    >>> print(rec_ternary_search(0, 2, [4, 5, 6, 7], 4))
    0
    >>> print(rec_ternary_search(0, 3, [4, 5, 6, 7], -10))
    -1
    >>> print(rec_ternary_search(0, 1, [-18, 2], -18))
    0
    >>> print(rec_ternary_search(0, 1, [5], 5))
    0
    >>> print(rec_ternary_search(0, 2, ['a', 'c', 'd'], 'c'))
    1
    >>> print(rec_ternary_search(0, 2, ['a', 'c', 'd'], 'f'))
    -1
    >>> print(rec_ternary_search(0, 0, [], 1))
    -1
    >>> print(rec_ternary_search(0, 3, [.1, .4 , -.1], .1))
    0
    """
=======
            return None


# This is the recursive method of the ternary search algorithm.
def rec_ternary_search(left: int, right: int, A: List[int], target: int):
>>>>>>> a03b3f76
    if left < right:

        if right - left < precision:
            return lin_search(left, right, A, target)

        oneThird = (left + right) / 3 + 1
        twoThird = 2 * (left + right) / 3 + 1

        if A[oneThird] == target:
            return oneThird
        elif A[twoThird] == target:
            return twoThird

        elif target < A[oneThird]:
            return rec_ternary_search(left, oneThird - 1, A, target)
        elif A[twoThird] < target:
            return rec_ternary_search(twoThird + 1, right, A, target)
        else:
            return rec_ternary_search(oneThird + 1, twoThird - 1, A, target)
    else:
<<<<<<< HEAD
        return -1
=======
        return None


# This function is to check if the array is sorted.
def __assert_sorted(collection: List[int]) -> bool:
    if collection != sorted(collection):
        raise ValueError("Collection must be sorted")
    return True
>>>>>>> a03b3f76


if __name__ == "__main__":
    user_input = input("Enter numbers separated by comma:\n").strip()
    collection = [int(item.strip()) for item in user_input.split(",")]
    assert collection == sorted(collection), f"List must be ordered.\n{collection}."
    target = int(input("Enter the number to be found in the list:\n").strip())
    result1 = ite_ternary_search(collection, target)
    result2 = rec_ternary_search(0, len(collection) - 1, collection, target)
    if result2 != -1:
        print(f"Iterative search: {target} found at positions: {result1}")
        print(f"Recursive search: {target} found at positions: {result2}")
    else:
        print("Not found")<|MERGE_RESOLUTION|>--- conflicted
+++ resolved
@@ -6,10 +6,6 @@
 Time Complexity  : O(log3 N)
 Space Complexity : O(1)
 """
-<<<<<<< HEAD
-=======
-import sys
->>>>>>> a03b3f76
 from typing import List
 
 # This is the precision for this function which can be altered.
@@ -18,7 +14,7 @@
 
 
 # This is the linear search that will occur after the search space has become smaller.
-<<<<<<< HEAD
+
 def lin_search(left: int, right: int, A: List[int], target: int) -> int:
     """Perform linear search in list. Returns -1 if element is not found.
 
@@ -85,16 +81,7 @@
     >>> print(ite_ternary_search([.1, .4 , -.1], .1))
     0
     """
-=======
-def lin_search(left: int, right: int, A: List[int], target: int):
-    for i in range(left, right + 1):
-        if A[i] == target:
-            return i
 
-
-# This is the iterative method of the ternary search algorithm.
-def ite_ternary_search(A: List[int], target: int):
->>>>>>> a03b3f76
     left = 0
     right = len(A)
     while left <= right:
@@ -115,7 +102,7 @@
             left = twoThird + 1
 
         else:
-<<<<<<< HEAD
+
             left = oneThird + 1
             right = twoThird - 1
     else:
@@ -147,18 +134,9 @@
     >>> print(rec_ternary_search(0, 3, [.1, .4 , -.1], .1))
     0
     """
-=======
-            return None
-
-
-# This is the recursive method of the ternary search algorithm.
-def rec_ternary_search(left: int, right: int, A: List[int], target: int):
->>>>>>> a03b3f76
     if left < right:
-
         if right - left < precision:
             return lin_search(left, right, A, target)
-
         oneThird = (left + right) / 3 + 1
         twoThird = 2 * (left + right) / 3 + 1
 
@@ -174,18 +152,8 @@
         else:
             return rec_ternary_search(oneThird + 1, twoThird - 1, A, target)
     else:
-<<<<<<< HEAD
         return -1
-=======
-        return None
 
-
-# This function is to check if the array is sorted.
-def __assert_sorted(collection: List[int]) -> bool:
-    if collection != sorted(collection):
-        raise ValueError("Collection must be sorted")
-    return True
->>>>>>> a03b3f76
 
 
 if __name__ == "__main__":
