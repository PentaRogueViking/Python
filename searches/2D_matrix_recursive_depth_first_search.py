"""
This is a pure implementation of recursive depth first search (DFS) algorithm of a 2D matrix using python
"""

VISITED = -1
searched_item_cordinates = {"i": None, "j": None}


def dfs(matrix: list, item: int, i: int, j: int) -> bool:
    """
    Pure Python implementation of the recursive DFS algorithm of a 2D matrix.
    Examples:
    >>> dfs([[5, 12, 9], [6, 11, 8], [7, 43, 20], [9, 0, 3]], 20, 0, 0)
    True
    >>> dfs([[1, 7, 5], [9, 11, 3], [2, 6, 0]], 7, 0, 0)
    True
    >>> dfs([[9, 4, 3], [2, 0, 10]], 8, 0, 0)
    False
    >>> dfs([[1, 7, 3, 11, 9], [15, 12, 10, 8, 6], [40, 30, 22, 31, 4]], 12, 0, 0)
    True
    """

    if (
        i < 0
        or j < 0
        or i >= len(matrix)
        or j >= len(matrix[i])
        or matrix[i][j] == VISITED
    ):
        return False
    if matrix[i][j] == item:
        searched_item_cordinates["i"], searched_item_cordinates["j"] = i, j

        return True

    current = matrix[i][j]
    matrix[i][j] = VISITED

    result = (
        dfs(matrix, item, i + 1, j)
        or dfs(matrix, item, i - 1, j)
        or dfs(matrix, item, i, j + 1)
        or dfs(matrix, item, i, j - 1)
    )
    matrix[i][j] = current

    return result


if __name__ == "__main__":
    matrix = []
    num_rows = int(input("Enter number of rows of the matrix: "))
    num_cols = int(input("Enter number of columns of the matrix: "))

    for i in range(num_rows):
        matrix.append([])
        for j in range(num_cols):
            element = int(input("Enter the element of index ("+ str(i) + ', ' + str(j) + '): '))
            matrix[i].append(element)

    search_item = int(input("Enter the element to be searched: "))
    result = dfs(matrix, search_item, 0, 0)

<<<<<<< HEAD
    if result:  
        print("Item found in the cordinate: ", searched_item_cordinates)
=======
    if result:
        print(
            "Item found in the cordinate: (i=%d, j=%d)"
            % (searched_item_cordinates["i"], searched_item_cordinates["j"])
        )
>>>>>>> 175bbc0c
    else:
        print("Item not found!")<|MERGE_RESOLUTION|>--- conflicted
+++ resolved
@@ -61,15 +61,7 @@
     search_item = int(input("Enter the element to be searched: "))
     result = dfs(matrix, search_item, 0, 0)
 
-<<<<<<< HEAD
     if result:  
         print("Item found in the cordinate: ", searched_item_cordinates)
-=======
-    if result:
-        print(
-            "Item found in the cordinate: (i=%d, j=%d)"
-            % (searched_item_cordinates["i"], searched_item_cordinates["j"])
-        )
->>>>>>> 175bbc0c
     else:
         print("Item not found!")