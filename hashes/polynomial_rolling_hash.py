--- conflicted
+++ resolved
@@ -1,12 +1,6 @@
 """
 Polynomial Rolling Hash Algo -->
-<<<<<<< HEAD
-Polynomial rolling hash function is a hash 
-function that uses only multiplications and additions.
-=======
-Polynomial rolling hash function is hash
-function that uses only multiplications and additions
->>>>>>> 8475bc1a
+Polynomial rolling hash function is a hash function that uses only multiplications and additions.
 
 Time Complexity: O(N)
 
@@ -18,42 +12,22 @@
 
 
 class Hash:
-<<<<<<< HEAD
-
-    def __init__(self, input_str=str) ->None:
-        self.hash_value = 0
-        (self.p, self.m) = (31, 10 ** 9 + 7)
-        self.length = len(input_str)
-        hash_so_far = 0
-        p_pow = 1
-        for i in range(self.length):
-            hash_so_far = (hash_so_far + (1 + ord(input_str[i]) - ord('a'))
-                           * p_pow) % self.m
-=======
-    def __init__(self, s=str) -> None:
-        self.hash_value = 0
-        (self.p, self.m) = (31, 10**9 + 7)
-        self.length = len(s)
-        hash_so_far = 0
-        p_pow = 1
-        for i in range(self.length):
-            hash_so_far = (hash_so_far + (1 + ord(s[i]) - ord("a")) * p_pow) % self.m
->>>>>>> 8475bc1a
-            p_pow = p_pow * self.p % self.m
-        self.hash_value = hash_so_far
-
-    def __eq__(self, other):
-        return self.hash_value == other.hash_value
+	def __init__(self, s: str):
+		self.hash_value = 0
+		self.p, self.m = 31, 10**9 + 7
+		self.length = len(s)
+		hash_so_far = 0
+		p_pow = 1
+		for i in range(self.length):
+			hash_so_far = (hash_so_far + (1 + ord(s[i]) - ord('a')) * p_pow) % self.m
+			p_pow = (p_pow * self.p) % self.m
+		self.hash_value = hash_so_far
+	
+	def __eq__(self, other):
+		return self.hash_value == other.hash_value
 
 
-<<<<<<< HEAD
 if __name__ == '__main__':
-    s = 'thealgorithms_python'
-    h = Hash(s)
-    print('The hash value of '+ s +' is '+ h.hash_value)
-=======
-if __name__ == "__main__":
-    s = "thealgorithms_python"
-    h = Hash(s)
-    print("The hash value of " + s + " is " + h.hash_value)
->>>>>>> 8475bc1a
+	s = "thealgorithms_python"
+	h = Hash(s)
+	print("Hash value of {} is {}".format(s, h.hash_value))