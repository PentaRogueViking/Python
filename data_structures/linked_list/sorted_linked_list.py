--- conflicted
+++ resolved
@@ -336,11 +336,7 @@
             self.tail = other_list.tail
             return
         else:
-<<<<<<< HEAD
             temp=other_list.head
-=======
-            temp = otherother_list.head
->>>>>>> 57405add
             while temp:
                 self.insert(temp.data)
                 temp = temp.next_node
