from __future__ import annotations

from dataclasses import dataclass

# This is a sorted linked list class that creates
# a sorted linked list of integer datatype


@dataclass
class Node:
    def __init__(self, data: int) -> None:
        """Constructor of Node class

        Args:
            data (int): Data of node

        Doctests

        >>> Node(20)
        Node(20)
        >>> Node(27)
        Node(27)
        >>> Node(None)
        Node(None)
        """
        self.data: int = data
        self.next_node: Node | None = None

    def __repr__(self) -> str:
        """
        Get the string representation of this node.
        >>> Node(10).__repr__()
        'Node(10)'
        >>> repr(Node(10))
        'Node(10)'
        >>> str(Node(10))
        'Node(10)'
        >>> Node(10)
        Node(10)
        """
        return f"Node({self.data})"


class SortedLinkedList:
    def __init__(self) -> None:
        """
        Create and initialize LinkedList class instance.
        >>> linked_list = SortedLinkedList()
        >>> linked_list.head is None
        True
        """
        self.numNodes: int = 0
        self.head: Node | None = None
        self.tail: Node | None = None

    def __repr__(self) -> str:
        """
        >>> linkedList=SortedLinkedList()
        >>> linkedList.insert(2)
        >>> linkedList.insert(12)
        >>> linkedList.insert(21)
        >>> linkedList.insert(23)
        >>> linkedList.insert(72)
        >>> linkedList.__repr__()
        'SortedLinkedList(2, 12, 21, 23, 72)'
        """
        nodes = []
        temp: Optional[Node] = self.head
        while temp:
            nodes.append(str(temp.data))
            temp = temp.next_node
        return f"SortedLinkedList({', '.join(nodes)})"

    def insert(self, data: int) -> None:
        """This Function inserts node in it's sorted position
        This function can be re written for any data type but
        the comparator her must have to be changed

        Args:
            data (int): the data of linked list

        Doctests
        >>> linked_list = SortedLinkedList()
        >>> linked_list.insert(32)
        >>> linked_list.insert(57)
        >>> linked_list.insert(45)
        >>> linked_list
        SortedLinkedList(32, 45, 57)
        """
        new_node = Node(data)
        if self.head is None:
            self.head = new_node
            self.tail = new_node
        elif data < self.head.data:
            new_node.next_node = self.head
            self.head = new_node
        else:
            temp_node: Optional[Node] = self.head
            while temp_node.next_node and temp_node.next_node.data < data:
                temp_node = temp_node.next_node
            new_node.next_node = temp_node.next_node
            temp_node.next_node = new_node
            if new_node.next_node is None:
                self.tail = new_node
        self.numNodes += 1

    def display(self) -> None:
        """
        This function displays whole list


        Doctests
        >>> linkedList=SortedLinkedList()
        >>> linkedList.insert(32)
        >>> linkedList.insert(57)
        >>> linkedList.insert(45)
        >>> linkedList.display()
        32 45 57
        """
        temp: Optional[Node] = self.head
        while temp:
            print(temp.data, end=" ")
            temp = temp.next_node
        print()

    def delete(self, data: int) -> bool:
        """This Function deletes first appearance of node with
        data from it's sorted position

        This function can be re written for any data type but
        the comparator her must have to be changed

        Args:
            data (int): the data of the node that is needed to be deleted

        Returns:
            bool: status whether the node got deleted or not

        Doctests

        >>> linkedList=SortedLinkedList()
        >>> linkedList.insert(32)
        >>> linkedList.insert(57)
        >>> linkedList.insert(45)
        >>> linkedList.display()
        32 45 57
        >>> linkedList.delete(45)
        True
        >>> linkedList.display()
        32 57
        """
        if self.head is None:
            return False

        if self.head.data == data:
            self.head = self.head.next_node
            if self.head is None:
                self.tail = None
            return True

        temp_node: Optional[Node] = self.head
        while temp_node.next_node:
            if temp_node.next_node.data == data:
                temp_node.next_node = temp_node.next_node.next_node
                if temp_node.next_node is None:
                    self.tail = temp_node
                return True
            temp_node = temp_node.next_node

        return False

    def search(self, data: int) -> bool:
        """This function searches the data given input from user
        and return whether the data exists or not

        Args:
            data (int): Data to be searched

        Returns:
            bool: flag indicating whether data exists or not

        Doctests
        >>> linkedList=SortedLinkedList()
        >>> linkedList.insert(32)
        >>> linkedList.insert(57)
        >>> linkedList.insert(45)
        >>> linkedList.search(45)
        True
        >>> linkedList.search(90)
        False
        """
        temp: Optional[Node] = self.head
        while temp:
            if temp.data == data:
                return True
            temp = temp.next_node
        return False

    def is_empty(self) -> bool:
        """This function will check whether the list is empty or not

        Returns:
            bool: flag indicating whether list is empty or not

        Doctests

        >>> linkedList=SortedLinkedList()
        >>> linkedList.is_empty()
        True
        >>> linkedList.insert(32)
        >>> linkedList.insert(57)
        >>> linkedList.insert(45)
        >>> linkedList.search(45)
        >>> linkedList.is_empty()
        False
        """

        return self.head is None

    def length(self) -> int:
        """This function returns the length of the linked list


        Returns:
            int: The length of linked list

        Doctests

        >>> linkedList=SortedLinkedList()
        >>> linkedList.length()
        0
        >>> linkedList.insert(32)
        >>> linkedList.length()
        1
        >>> linkedList.insert(57)
        >>> linkedList.length()
        2
        >>> linkedList.insert(45)
        >>> linkedList.length()
        3
        >>> linkedList.delete(45)
        True
        >>> linkedList.length()
        2
        """
        return self.numNodes

    def min_value(self) -> int | None:
        """This function will return minimum value

        Returns:
            int | None: min value or None if list is empty

        Doctests

        >>> linkedList=SortedLinkedListt()
        >>> linkedList.insert(32)
        >>> linkedList.insert(57)
        >>> linkedList.insert(45)
        >>> linkedList.min_value()
        32
        """
        if self.head is None:
            return None
        return self.head.data

    def max_value(self) -> int | None:
        """This function  will return maximum value


        Returns:
            int | None: max value or None if list is empty

        Doctests

        >>> linkedList=SortedLinkedList()
        >>> linkedList.insert(32)
        >>> linkedList.insert(57)
        >>> linkedList.insert(45)
        >>> linkedList.max_value()
        57
        """
        if self.tail is None:
            return None
        return self.tail.data

    def remove_duplicates(self) -> None:
        """
        This Function will remove the duplicates from the list

        Doctests

        >>> linkedList=SortedLinkedList()
        >>> linkedList.insert(32)
        >>> linkedList.insert(57)
        >>> linkedList.insert(45)
        >>> linkedList.insert(45)
        >>> linkedList.display()
        32 45 45 57
        >>> linkedList.remove_duplicates()
        >>> linkedList.display()
        32 45 57
        """

        temp: Optional[Node] = self.head
        while temp and temp.next_node:
            if temp.data == temp.next_node.data:
                temp.next_node = temp.next_node.next_node
            else:
                temp = temp.next_node

    def merge(self, other_list: SortedLinkedList) -> None:
        """This Function will merge the input list with current list

        Args:
            other_list (SortedLinkedList): The list to be merged

        Doctests

        >>> linkedList=SortedLinkedListt()
        >>> linkedList.insert(32)
        >>> linkedList.insert(57)
        >>> linkedList.insert(45)
        >>> linkedList2=SortedLinkedList()
        >>> linkedList2.insert(23)
        >>> linkedList2.insert(47)
        >>> linkedList2.insert(95)
        >>> linkedList.merge(linkedList2)
        >>> linkedList.display()
        23 32 45 47 57 95
        """
        if other_list.head is None:
            return
        elif self.head is None:
            self.head = other_list.head
            self.tail = other_list.tail
            return
        else:
<<<<<<< HEAD
            temp: Optional[Node]=other_list.head
=======
            temp = other_list.head
>>>>>>> 99baa932
            while temp:
                self.insert(temp.data)
                temp = temp.next_node


if __name__ == "__main__":
    linked_list = SortedLinkedList()
    while True:
        print("Enter")
        print("1.  Insert")
        print("2.  Display")
        print("3.  Delete")
        print("4.  Exit")
        choice = input("Enter your choice: ")

        if choice == "1":
            data = int(input("Enter a number: "))
            linked_list.insert(data)
        elif choice == "2":
            linked_list.display()
        elif choice == "3":
            data = int(input("Enter the data to delete: "))
            if linked_list.delete(data):
                print(f"Node with data {data} deleted successfully")
            else:
                print(f"Node with data {data} not found in the list")
        elif choice == "4":
            break
        else:
            print("Wrong input")<|MERGE_RESOLUTION|>--- conflicted
+++ resolved
@@ -336,11 +336,8 @@
             self.tail = other_list.tail
             return
         else:
-<<<<<<< HEAD
-            temp: Optional[Node]=other_list.head
-=======
-            temp = other_list.head
->>>>>>> 99baa932
+            temp : Optional[Node] = other_list.head
+
             while temp:
                 self.insert(temp.data)
                 temp = temp.next_node
