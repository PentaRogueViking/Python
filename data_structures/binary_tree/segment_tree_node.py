--- conflicted
+++ resolved
@@ -110,13 +110,7 @@
                 self.query(node.right, start_index, end_index, mid + 1, end),
             )
         else:
-<<<<<<< HEAD
             return self.query(node.left, start_index, end_index, start, mid) + self.query(node.right, start_index, end_index, mid + 1, end)
-=======
-            return self.query(
-                node.left, start_index, end_index, start, mid
-            ) + self.query(node.right, start_index, end_index, mid + 1, end)
->>>>>>> a054a228
 
     def update(self, index: int, new_value: int) -> int:
         """
