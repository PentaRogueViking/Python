import sys
from dataclasses import dataclass

INT_MIN = -sys.maxsize + 1
INT_MAX = sys.maxsize - 1


@dataclass
class TreeNode:
    val: int = 0
    left: "TreeNode" | None = None
    right: "TreeNode" | None = None


def max_sum_bst(root: "TreeNode" | None) -> int:
    """
    The solution traverses a binary tree to find the maximum sum of
    keys in any subtree that is a Binary Search Tree (BST). It uses
    recursion to validate BST properties and calculates sums, returning
    the highest sum found among all valid BST subtrees.

    >>> t1 = TreeNode(4)
    >>> t1.left = TreeNode(3)
    >>> t1.left.left = TreeNode(1)
    >>> t1.left.right = TreeNode(2)
    >>> print(max_sum_bst(t1))
    2
    >>> t2 = TreeNode(-4)
    >>> t2.left = TreeNode(-2)
    >>> t2.right = TreeNode(-5)
    >>> print(max_sum_bst(t2))
    0
    >>> t3 = TreeNode(1)
    >>> t3.left = TreeNode(4)
    >>> t3.left.left = TreeNode(2)
    >>> t3.left.right = TreeNode(4)
    >>> t3.right = TreeNode(3)
    >>> t3.right.left = TreeNode(2)
    >>> t3.right.right = TreeNode(5)
    >>> t3.right.right.left = TreeNode(4)
    >>> t3.right.right.right = TreeNode(6)
    >>> print(max_sum_bst(t3))
    20
    """
    ans: int = 0

<<<<<<< HEAD


    def solver(node: "TreeNode" | None) -> tuple[bool, int, int, int]:
=======
    def solver(node: "TreeNode") -> tuple[bool, int, int, int]:
>>>>>>> 906527fa
        """
        Returns the maximum sum by making recursive calls
        >>> t1 = TreeNode(1)
        >>> print(solver(t1))
        1
        """
        nonlocal ans

        if not node:
            return True, INT_MAX, INT_MIN, 0  # Valid BST, min, max, sum

        is_left_valid, min_left, max_left, sum_left = solver(node.left)
        is_right_valid, min_right, max_right, sum_right = solver(node.right)

        if is_left_valid and is_right_valid and max_left < node.val < min_right:
            total_sum = sum_left + sum_right + node.val
            ans = max(ans, total_sum)
            return True, min(min_left, node.val), max(max_right, node.val), total_sum

        return False, -1, -1, -1  # Not a valid BST

    solver(root)
    return ans


if __name__ == "__main__":
    import doctest

    doctest.testmod()<|MERGE_RESOLUTION|>--- conflicted
+++ resolved
@@ -44,13 +44,8 @@
     """
     ans: int = 0
 
-<<<<<<< HEAD
-
 
     def solver(node: "TreeNode" | None) -> tuple[bool, int, int, int]:
-=======
-    def solver(node: "TreeNode") -> tuple[bool, int, int, int]:
->>>>>>> 906527fa
         """
         Returns the maximum sum by making recursive calls
         >>> t1 = TreeNode(1)
@@ -60,7 +55,7 @@
         nonlocal ans
 
         if not node:
-            return True, INT_MAX, INT_MIN, 0  # Valid BST, min, max, sum
+            return True, INT_MAX, INT_MIN, 0 # Valid BST, min, max, sum
 
         is_left_valid, min_left, max_left, sum_left = solver(node.left)
         is_right_valid, min_right, max_right, sum_right = solver(node.right)
