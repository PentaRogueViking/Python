--- conflicted
+++ resolved
@@ -15,13 +15,8 @@
     hooks:
     -   id: auto-walrus
 
-<<<<<<< HEAD
   - repo: https://github.com/astral-sh/ruff-pre-commit
     rev: v0.0.274
-=======
-  - repo: https://github.com/charliermarsh/ruff-pre-commit
-    rev: v0.0.272
->>>>>>> 07e68128
     hooks:
       - id: ruff
 
