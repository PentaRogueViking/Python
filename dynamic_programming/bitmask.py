--- conflicted
+++ resolved
@@ -9,9 +9,7 @@
 Find the total no of ways in which the tasks can be distributed.
 """
 from collections import defaultdict
-<<<<<<< HEAD
 from typing import List, Dict
-
 class TaskAssignment:
     def __init__(self, task_performed: List[List[int]], total_tasks: int) -> None:
         """
@@ -24,8 +22,8 @@
         """
         self.total_tasks = total_tasks
         self.dp = [[-1 for _ in range(total_tasks + 1)] for _ in range(1 << len(task_performed))]
-        self.task: Dict[int, List[int]] = defaultdict(list)
-        self.final_mask: int = (1 << len(task_performed)) - 1
+        self.task = defaultdict(list)
+        self.final_mask = (1 << len(task_performed)) - 1
 
     def count_ways_until(self, mask: int, task_no: int) -> int:
         """
@@ -38,21 +36,6 @@
         Returns:
         int: The number of ways to assign tasks.
         """
-=======
-
-
-class TaskAssignment:
-    def __init__(self, task_performed, total_tasks):
-        self.total_tasks = total_tasks
-        self.dp = [
-            [-1 for _ in range(total_tasks + 1)]
-            for _ in range(1 << len(task_performed))
-        ]
-        self.task = defaultdict(list)
-        self.final_mask = (1 << len(task_performed)) - 1
-
-    def count_ways_until(self, mask, task_no):
->>>>>>> 5427133d
         if mask == self.final_mask:
             return 1
         if task_no > self.total_tasks:
@@ -60,28 +43,19 @@
         if self.dp[mask][task_no] != -1:
             return self.dp[mask][task_no]
 
-<<<<<<< HEAD
         total_ways_util: int = self.count_ways_until(mask, task_no + 1)
-=======
-        total_ways_util = self.count_ways_until(mask, task_no + 1)
->>>>>>> 5427133d
 
         if task_no in self.task:
             for person in self.task[task_no]:
                 if mask & (1 << person):
                     continue
-<<<<<<< HEAD
-                total_ways_util += self.count_ways_until(mask | (1 << person), task_no + 1)
-=======
                 total_ways_util += self.count_ways_until(
                     mask | (1 << person), task_no + 1
                 )
->>>>>>> 5427133d
 
         self.dp[mask][task_no] = total_ways_util
         return self.dp[mask][task_no]
 
-<<<<<<< HEAD
     def count_total_ways(self, task_performed: List[List[int]]) -> int:
         """
         Count the total number of ways to distribute tasks to people.
@@ -89,14 +63,6 @@
         Parameters:
         task_performed (List[List[int]]): List of lists where each inner list represents
             the tasks that can be performed by a person.
-=======
-    def count_total_ways(self, task_performed):
-        for person, tasks in enumerate(task_performed):
-            for task in tasks:
-                self.task[task].append(person)
-
-        return self.count_ways_until(0, 1)
->>>>>>> 5427133d
 
         Returns:
         int: The total number of ways to distribute tasks.
@@ -105,19 +71,9 @@
             for task in tasks:
                 self.task[task].append(person)
 
-<<<<<<< HEAD
         return self.count_ways_until(0, 1)
 
-if __name__ == "__main__":
-    total_tasks = 5
-    task_performed = [[1, 3, 4], [1, 2, 5], [3, 4]]
-    
-    assignment = TaskAssignment(task_performed, total_tasks)
-    total_ways = assignment.count_total_ways(task_performed)
-    
-    print("Total number of ways to distribute tasks:", total_ways)
 
-=======
 if __name__ == "__main__":
     total_tasks = 5
     task_performed = [[1, 3, 4], [1, 2, 5], [3, 4]]
@@ -126,7 +82,7 @@
     total_ways = assignment.count_total_ways(task_performed)
 
     print("Total number of ways to distribute tasks:", total_ways)
->>>>>>> 5427133d
+
 
     """
     For the particular example the tasks can be distributed as
