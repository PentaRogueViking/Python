--- conflicted
+++ resolved
@@ -24,11 +24,7 @@
 """
 
 
-<<<<<<< HEAD
-def generate_parentheses(number : int = 3):
-=======
-def generate_parentheses(number: int):
->>>>>>> 9f847d6d
+def generate_parentheses(number : int):
     """
 
     >>> generate_parentheses(3)
@@ -41,14 +37,9 @@
     ['']
 
     """
-<<<<<<< HEAD
     
-    def backtrack(x : str = "",left : int = 0, right : int = 0 ):
+    def backtrack(x="",left=0,right=0 ):
         
-=======
-
-    def backtrack(x="", left=0, right=0):
->>>>>>> 9f847d6d
         if len(x) == 2 * number:
             result.append(x)
             return
@@ -61,14 +52,10 @@
     backtrack()
     return result
 
-<<<<<<< HEAD
-=======
 
 def main():
     print(generate_parentheses(3))
 
-
->>>>>>> 9f847d6d
 if __name__ == "__main__":
     import doctest
 
