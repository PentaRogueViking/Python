--- conflicted
+++ resolved
@@ -18,12 +18,8 @@
 we backtrack to the previous step and try a different path.
 """
 
-<<<<<<< HEAD
-def generate_parentheses(number : int = 3) -> list:
-=======
 
-def generate_parentheses(number: int = 3):
->>>>>>> 9100faf8
+def generate_parentheses(number : int = 3):
     """
     >>> generate_parentheses(3)
     ['((()))', '(()())', '(())()', '()(())', '()()()']
@@ -37,13 +33,9 @@
     >>> generate_parentheses(0)
     ['']
     """
-<<<<<<< HEAD
-    def backtrack(x : str = "", left : int = 0, right : int = 0) -> None:
+    
+    def backtrack(x : str = "", left : int = 0, right : int = 0):
         
-=======
-
-    def backtrack(x: str = "", left: int = 0, right: int = 0):
->>>>>>> 9100faf8
         if len(x) == 2 * number:
             result.append(x)
             return
