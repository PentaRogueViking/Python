"""
Given 'n' pairs of parentheses,
this program generates all combinations of parentheses.

Example, n = 3 :
[
   "((()))",
   "(()())",
   "(())()",
   "()(())",
   "()()()"
]

This problem can be solved using the concept of "BACKTRACKING".

By adding an open parenthesis to the solution and
recursively add more till we get 'n' open parentheses.

Then we start adding close parentheses until the solution is valid
(open parenthesis is closed).

If we reach a point where we can not add more parentheses to the solution,
we backtrack to the previous step and try a different path.
"""


<<<<<<< HEAD
def generate_parentheses(number : int = 0) -> list:
=======
def generate_parentheses(number: int = 3):
>>>>>>> 087ede30
    """

    >>> generate_parentheses(3)
    ['((()))', '(()())', '(())()', '()(())', '()()()']

    >>> generate_parentheses(3)
    ['(())', '()()']

    >>> generate_parentheses(1)
    ['()']

    >>> generate_parentheses(0)
    ['']

    """
<<<<<<< HEAD
    
    def backtrack(x : str = "", left : int = 0, right : int = 0) -> None:
        
=======

    def backtrack(x: str = "", left: int = 0, right: int = 0):
>>>>>>> 087ede30
        if len(x) == 2 * number:
            result.append(x)
            return
        if left < number:
            backtrack(x + "(", left + 1, right)
        if right < left:
            backtrack(x + ")", left, right + 1)

    result = []
    backtrack()
    return result


if __name__ == "__main__":
    import doctest

    doctest.testmod()
    print(f"{generate_parentheses() = }")<|MERGE_RESOLUTION|>--- conflicted
+++ resolved
@@ -24,11 +24,7 @@
 """
 
 
-<<<<<<< HEAD
-def generate_parentheses(number : int = 0) -> list:
-=======
-def generate_parentheses(number: int = 3):
->>>>>>> 087ede30
+def generate_parentheses(number : int = 3):
     """
 
     >>> generate_parentheses(3)
@@ -44,14 +40,9 @@
     ['']
 
     """
-<<<<<<< HEAD
     
-    def backtrack(x : str = "", left : int = 0, right : int = 0) -> None:
+    def backtrack(x : str = "", left : int = 0, right : int = 0):
         
-=======
-
-    def backtrack(x: str = "", left: int = 0, right: int = 0):
->>>>>>> 087ede30
         if len(x) == 2 * number:
             result.append(x)
             return
