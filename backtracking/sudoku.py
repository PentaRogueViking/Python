--- conflicted
+++ resolved
@@ -40,11 +40,7 @@
 ]
 
 
-<<<<<<< HEAD
-def is_safe(grid: [[int]], row: int, column: int, n: int) -> bool:
-=======
 def is_safe(grid: Matrix, row: int, column: int, n: int) -> bool:
->>>>>>> b96e6c70
     """
     This function checks the grid to see if each row,
     column, and the 3x3 subgrids contain the digit 'n'.
@@ -63,11 +59,7 @@
     return True
 
 
-<<<<<<< HEAD
-def is_completed(grid: [[int]]) -> bool:
-=======
 def is_completed(grid: Matrix) -> bool:
->>>>>>> b96e6c70
     """
     This function checks if the puzzle is completed or not.
     it is completed when all the cells are assigned with a non-zero number.
@@ -88,11 +80,7 @@
     return all(all(cell != 0 for cell in row) for row in grid)
 
 
-<<<<<<< HEAD
-def find_empty_location(grid: [[int]]) -> (int, int):
-=======
 def find_empty_location(grid: Matrix) -> Tuple[int, int]:
->>>>>>> b96e6c70
     """
     This function finds an empty location so that we can assign a number
     for that particular row and column.
@@ -103,11 +91,7 @@
                 return i, j
 
 
-<<<<<<< HEAD
-def sudoku(grid: [[int]]) -> bool:
-=======
 def sudoku(grid: Matrix) -> Union[Matrix, bool]:
->>>>>>> b96e6c70
     """
     Takes a partially filled-in grid and attempts to assign values to
     all unassigned locations in such a way to meet the requirements
@@ -144,11 +128,7 @@
     return False
 
 
-<<<<<<< HEAD
-def print_solution(grid: [[int]]) -> None:
-=======
 def print_solution(grid: Matrix) -> None:
->>>>>>> b96e6c70
     """
     A function to print the solution in the form
     of a 9x9 grid
