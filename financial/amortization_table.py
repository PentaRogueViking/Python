--- conflicted
+++ resolved
@@ -79,16 +79,7 @@
     payments = years * 12
     interest_rate /= 12
     payment_amount = payment(principal, interest_rate, payments)
-<<<<<<< HEAD
-    amor_table = pd.DataFrame(index=range(0, payments + 1), columns=["Payment", "Principal", "Interest", "Remaining"], dtype="float", data=0)
-=======
-    df = pd.DataFrame(
-        index=range(0, payments + 1),
-        columns=["Payment", "Principal", "Interest", "Remaining"],
-        dtype="float",
-        data=0,
-    )
->>>>>>> b82e1e2a
+    df = pd.DataFrame(index=range(0, payments + 1), columns=["Payment", "Principal", "Interest", "Remaining"], dtype="float", data=0)
 
     amor_table["Payment"][1:] = payment_amount
     amor_table["Remaining"][0] = principal
