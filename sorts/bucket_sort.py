#!/usr/bin/env python

"""Illustrate how to implement bucket sort algorithm."""

# Author: OMKAR PATHAK
# This program will illustrate how to implement bucket sort algorithm

# Wikipedia says: Bucket sort, or bin sort, is a sorting algorithm that works
# by distributing the elements of an array into a number of buckets.
# Each bucket is then sorted individually, either using a different sorting
# algorithm, or by recursively applying the bucket sorting algorithm. It is a
# distribution sort, and is a cousin of radix sort in the most to least
# significant digit flavour.
# Bucket sort is a generalization of pigeonhole sort. Bucket sort can be
# implemented with comparisons and therefore can also be considered a
# comparison sort algorithm. The computational complexity estimates involve the
# number of buckets.

#  Time Complexity of Solution:
#  Worst case scenario occurs when all the elements are placed in a single bucket. The overall performance 
#  would then be dominated by the algorithm used to sort each bucket. In this case, O(n log n), because of TimSort 
#
#  Average Case O(n + (n^2)/k + k), where k is the number of buckets
#
#  If k = O(n), time complexity is O(n)
<<<<<<< HEAD
=======

DEFAULT_BUCKET_SIZE = 5
>>>>>>> 0d615398


def bucket_sort(my_list, bucket_size=DEFAULT_BUCKET_SIZE):
    if len(my_list) == 0:
        raise Exception("Please add some elements in the array.")

    min_value, max_value = (min(my_list), max(my_list))
    bucket_count = ((max_value - min_value) // bucket_size + 1)
    buckets = [[] for _ in range(int(bucket_count))]

    for i in range(len(my_list)):
        buckets[int((my_list[i] - min_value) // bucket_size)
                ].append(my_list[i])

    return sorted([buckets[i][j] for i in range(len(buckets))
                   for j in range(len(buckets[i]))])


if __name__ == "__main__":
    user_input = input('Enter numbers separated by a comma:').strip()
    unsorted = [float(n) for n in user_input.split(',') if len(user_input) > 0]
    print(bucket_sort(unsorted))<|MERGE_RESOLUTION|>--- conflicted
+++ resolved
@@ -23,11 +23,8 @@
 #  Average Case O(n + (n^2)/k + k), where k is the number of buckets
 #
 #  If k = O(n), time complexity is O(n)
-<<<<<<< HEAD
-=======
 
 DEFAULT_BUCKET_SIZE = 5
->>>>>>> 0d615398
 
 
 def bucket_sort(my_list, bucket_size=DEFAULT_BUCKET_SIZE):
