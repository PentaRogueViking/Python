--- conflicted
+++ resolved
@@ -82,9 +82,4 @@
     print("Sorted Array:", sorted_arr)
 
     # Verify the result
-<<<<<<< HEAD
-    assert (sorted_arr == sorted(arr))
-    
-=======
-    assert sorted_arr == sorted(arr)
->>>>>>> 4205db1c
+    assert sorted_arr == sorted(arr)