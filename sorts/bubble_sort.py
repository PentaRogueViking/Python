from __future__ import print_function

<<<<<<< HEAD

def bubble_sort(collection):
    """Pure implementation of bubble sort algorithm in Python

    :param collection: some mutable ordered collection with heterogeneous
    comparable items inside
    :return: the same collection ordered by ascending

    Examples:
    >>> bubble_sort([0, 5, 3, 2, 2])
    [0, 2, 2, 3, 5]

    >>> bubble_sort([])
    []

    >>> bubble_sort([-2, -5, -45])
    [-45, -5, -2]
    """
    length = len(collection)
    for i in range(length-1):
        swapped = False
        for j in range(length-1-i):
            if collection[j] > collection[j+1]:
                swapped = True
                collection[j], collection[j+1] = collection[j+1], collection[j]
        if not swapped: break  # Stop iteration if the collection is sorted.
    return collection


=======
def bubble_sort(arr):
  n = len(arr)
  # Traverse through all array elements
  for i in range(n):
    # Last i elements are already in place
      for j in range(0, n-i-1):
        # traverse the array from 0 to n-i-1
        # Swap if the element found is greater
        # than the next element
        if arr[j] > arr[j+1] :
              arr[j], arr[j+1] = arr[j+1], arr[j]
  return arr
 
>>>>>>> fedb3e70
if __name__ == '__main__':
    try:
        raw_input          # Python 2
    except NameError:
        raw_input = input  # Python 3
    user_input = raw_input('Enter numbers separated by a comma:').strip()
    unsorted = [int(item) for item in user_input.split(',')]
    print(*bubble_sort(unsorted), sep=',')<|MERGE_RESOLUTION|>--- conflicted
+++ resolved
@@ -1,6 +1,5 @@
 from __future__ import print_function
 
-<<<<<<< HEAD
 
 def bubble_sort(collection):
     """Pure implementation of bubble sort algorithm in Python
@@ -30,21 +29,6 @@
     return collection
 
 
-=======
-def bubble_sort(arr):
-  n = len(arr)
-  # Traverse through all array elements
-  for i in range(n):
-    # Last i elements are already in place
-      for j in range(0, n-i-1):
-        # traverse the array from 0 to n-i-1
-        # Swap if the element found is greater
-        # than the next element
-        if arr[j] > arr[j+1] :
-              arr[j], arr[j+1] = arr[j+1], arr[j]
-  return arr
- 
->>>>>>> fedb3e70
 if __name__ == '__main__':
     try:
         raw_input          # Python 2
