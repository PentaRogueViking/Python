"""
Problem Statement:

A Pythagorean triplet is a set of three natural numbers, a < b < c, for which,

    a^2 + b^2 = c^2

For example, 3^2 + 4^2 = 9 + 16 = 25 = 5^2.

There exists exactly one Pythagorean triplet for which a + b + c = 1000.
Find the product abc.
"""
from __future__ import print_function


def solution():
    """
     Returns the product of a,b,c which are Pythagorean Triplet that satisfies
     the following:

     1. a**2 + b**2 = c**2
     2. a + b + c = 1000
<<<<<<< HEAD
    # The code below has been commented due to slow execution affecting Travis.
    # >>> solution()
    # 31875000
=======

    #>>> solution()
    #31875000
>>>>>>> f7ac8b5e
    """
    return [
        a * b * c
        for a in range(1, 999)
        for b in range(a, 999)
        for c in range(b, 999)
        if (a * a + b * b == c * c) and (a + b + c == 1000)
    ][0]


if __name__ == "__main__":
    print(solution())<|MERGE_RESOLUTION|>--- conflicted
+++ resolved
@@ -20,15 +20,10 @@
 
      1. a**2 + b**2 = c**2
      2. a + b + c = 1000
-<<<<<<< HEAD
+
     # The code below has been commented due to slow execution affecting Travis.
     # >>> solution()
     # 31875000
-=======
-
-    #>>> solution()
-    #31875000
->>>>>>> f7ac8b5e
     """
     return [
         a * b * c
