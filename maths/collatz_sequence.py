from __future__ import annotations

import math
from datetime import datetime

import matplotlib.pyplot as plt


def collatz_sequence(n: int) -> list[int]:
    """
    Collatz conjecture: start with any positive integer n. The next term is
    obtained as follows:
        If n term is even, the next term is: n / 2 .
        If n is odd, the next term is: 3 * n + 1.

    The conjecture states the sequence will always reach 1 for any starting value n.
    Example:
    >>> collatz_sequence(2.1)
    Traceback (most recent call last):
        ...
    Exception: Sequence only defined for natural numbers
    >>> collatz_sequence(0)
    Traceback (most recent call last):
        ...
    Exception: Sequence only defined for natural numbers
    >>> collatz_sequence(43)  # doctest: +NORMALIZE_WHITESPACE
    [43, 130, 65, 196, 98, 49, 148, 74, 37, 112, 56, 28, 14, 7,
     22, 11, 34, 17, 52, 26, 13, 40, 20, 10, 5, 16, 8, 4, 2, 1]
    """

    if not isinstance(n, int) or n < 1:
        raise Exception("Sequence only defined for natural numbers")

    sequence = [n]
    while n != 1:
        n = 3 * n + 1 if n & 1 else n // 2
        sequence.append(n)
    return sequence


def turn_angle(n, angle, twist) -> int:
    """Compute the turn angle based on whether n is even or odd.

    Arguments:

    n: number
    angle: Angle in degrees; return -angle (clockwise) if n is even.
    twist: Multiplier; return angle*twist if n is odd."""

    if n % 2 == 0:
        return -angle
    else:
        return angle * twist


def edmund_harriss_plot(n, angle=10, twist=2) -> int:
    """The Edmund Harris visualization of the orbit of a given Collatz number, n.

        If n term is even, rotate clockwise.
        If n is odd, rotate counter-clockwise.

    Arguments:

    ax:    The plotting axis (matplotlib)
    n:     The Collatz number whose orbit we wish to visualize.
    angle: The line segments for even numbers use -angle (clockwise)
    twist: The odd numbers use an angle of angle*twist (anti-clockwise).
    """

    # Reverse the orbit to visualize from the root (1)
    orbit = collatz_sequence(n)[::-1]

    # The origin and initial heading.
    xs: float = [0]
    ys: float = [0]
    heading: int = 0

    # Build up the lists of x and y coordinates.
<<<<<<< HEAD
    for _i, o in enumerate(orbit):

=======
    for i, o in enumerate(orbit):
>>>>>>> 7c59625f
        # Update the current heading.
        heading += turn_angle(o, angle=angle, twist=twist)

        # Add the new (x, y)
        xs.append(xs[-1] + math.cos(math.radians(heading)))
        ys.append(ys[-1] + math.sin(math.radians(heading)))

    # disabling xticks by setting xticks to an empty list
    plt.xticks([])

    # disabling yticks by setting yticks to an empty list
    plt.yticks([])

    # Plot the coordinates as a line graph.
    plt.plot(xs, ys)

    return len(orbit)


def delta_seconds(startTime: datetime, endTime: datetime):
    return (endTime - startTime).total_seconds()


def main():
    n = 43
    sequence = collatz_sequence(n)
    print(sequence)

    print(f"Collatz sequence from {n} took {len(sequence)} steps.")
    plt.figure(f"Collatz Edmund Harris visualization for {n}")
    edmund_harriss_plot(n)
    plt.show()

    max_limit: int = 1250

    # Break reporting into chunks that are one magnitude smaller than the max limit
    reporting_magnitude: int = 10 ** (len(str(max_limit)) - 2)

    print(
        f"""Calculating Collatz sequence from 1-{max_limit}.
        Reporting every {reporting_magnitude} calculations."""
    )
    plt.figure(f"Collatz Edmund Harris visualization for 1-{max_limit}")

    current_steps: int = 0

    reporting_steps: int = 0
    reporting_end: datetime
    reporting_seconds: int = 0

    total_steps: int = 0
    total_end: datetime
    total_seconds: int = 0

    max_reporting_magnitude: int = 0

    reporting_start: datetime = datetime.now()
    total_start: datetime = reporting_start

    for i in range(1, max_limit + 1):
        current_steps = edmund_harriss_plot(i)
        reporting_steps += current_steps
        total_steps += current_steps

        if i % reporting_magnitude == 0:
            reporting_end = datetime.now()
            reporting_seconds = delta_seconds(reporting_start, reporting_end)
            print(
                f"""Collatz sequence from {i - reporting_magnitude + 1}-{i}
                took {reporting_steps} steps and {reporting_seconds} seconds."""
            )
            reporting_steps = 0
            max_reporting_magnitude = i
            reporting_start = datetime.now()

    reporting_end = datetime.now()
    total_end = reporting_end

    if reporting_steps != 0:
        sequence_seconds = delta_seconds(reporting_start, reporting_end)
        print(
            f"""Collatz sequence from {max_reporting_magnitude + 1}-{max_limit}
            took {reporting_steps} steps and {sequence_seconds} seconds."""
        )

    total_seconds = delta_seconds(total_start, total_end)
    print(
        f"""Collatz sequence from 1-{max_limit} took {total_steps} total steps
        and {total_seconds} total seconds."""
    )

    plt.show()


if __name__ == "__main__":
    main()<|MERGE_RESOLUTION|>--- conflicted
+++ resolved
@@ -76,12 +76,8 @@
     heading: int = 0
 
     # Build up the lists of x and y coordinates.
-<<<<<<< HEAD
     for _i, o in enumerate(orbit):
 
-=======
-    for i, o in enumerate(orbit):
->>>>>>> 7c59625f
         # Update the current heading.
         heading += turn_angle(o, angle=angle, twist=twist)
 
