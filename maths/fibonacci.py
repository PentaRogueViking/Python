"""
Calculates the Fibonacci sequence using iteration, recursion, memoization,
and a simplified form of Binet's formula

NOTE 1: the iterative, recursive, memoization functions are more accurate than
the Binet's formula function because the Binet formula function  uses floats

NOTE 2: the Binet's formula function is much more limited in the size of inputs
that it can handle due to the size limitations of Python floats

See benchmark numbers in __main__ for performance comparisons/
https://en.wikipedia.org/wiki/Fibonacci_number for more information
"""

import functools
from collections.abc import Iterator
from math import sqrt
from time import time


def time_func(func, *args, **kwargs):
    """
    Times the execution of a function with parameters
    """
    start = time()
    output = func(*args, **kwargs)
    end = time()
    if int(end - start) > 0:
        print(f"{func.__name__} runtime: {(end - start):0.4f} s")
    else:
        print(f"{func.__name__} runtime: {(end - start) * 1000:0.4f} ms")
    return output


def fib_iterative_yield(n: int) -> Iterator[int]:
    """
    Calculates the first n (1-indexed) Fibonacci numbers using iteration with yield
    >>> list(fib_iterative_yield(0))
    [0]
    >>> tuple(fib_iterative_yield(1))
    (0, 1)
    >>> tuple(fib_iterative_yield(5))
    (0, 1, 1, 2, 3, 5)
    >>> tuple(fib_iterative_yield(10))
    (0, 1, 1, 2, 3, 5, 8, 13, 21, 34, 55)
    >>> tuple(fib_iterative_yield(-1))
    Traceback (most recent call last):
        ...
    ValueError: n is negative
    """
    if n < 0:
        raise ValueError("n is negative")
    a, b = 0, 1
    yield a
    for _ in range(n):
        yield b
        a, b = b, a + b


def fib_iterative(n: int) -> list[int]:
    """
    Calculates the first n (0-indexed) Fibonacci numbers using iteration
    >>> fib_iterative(0)
    [0]
    >>> fib_iterative(1)
    [0, 1]
    >>> fib_iterative(5)
    [0, 1, 1, 2, 3, 5]
    >>> fib_iterative(10)
    [0, 1, 1, 2, 3, 5, 8, 13, 21, 34, 55]
    >>> fib_iterative(-1)
    Traceback (most recent call last):
        ...
    ValueError: n is negative
    """
    if n < 0:
        raise ValueError("n is negative")
    if n == 0:
        return [0]
    fib = [0, 1]
    for _ in range(n - 1):
        fib.append(fib[-1] + fib[-2])
    return fib


def fib_recursive(n: int) -> list[int]:
    """
    Calculates the first n (0-indexed) Fibonacci numbers using recursion
    >>> fib_iterative(0)
    [0]
    >>> fib_iterative(1)
    [0, 1]
    >>> fib_iterative(5)
    [0, 1, 1, 2, 3, 5]
    >>> fib_iterative(10)
    [0, 1, 1, 2, 3, 5, 8, 13, 21, 34, 55]
    >>> fib_iterative(-1)
    Traceback (most recent call last):
        ...
    ValueError: n is negative
    """

    def fib_recursive_term(i: int) -> int:
        """
        Calculates the i-th (0-indexed) Fibonacci number using recursion
        >>> fib_recursive_term(0)
        0
        >>> fib_recursive_term(1)
        1
        >>> fib_recursive_term(5)
        5
        >>> fib_recursive_term(10)
        55
        >>> fib_recursive_term(-1)
        Traceback (most recent call last):
            ...
        Exception: n is negative
        """
        if i < 0:
            raise ValueError("n is negative")
        if i < 2:
            return i
        return fib_recursive_term(i - 1) + fib_recursive_term(i - 2)

    if n < 0:
        raise ValueError("n is negative")
    return [fib_recursive_term(i) for i in range(n + 1)]


def fib_recursive_cached(n: int) -> list[int]:
    """
    Calculates the first n (0-indexed) Fibonacci numbers using recursion
    >>> fib_iterative(0)
    [0]
    >>> fib_iterative(1)
    [0, 1]
    >>> fib_iterative(5)
    [0, 1, 1, 2, 3, 5]
    >>> fib_iterative(10)
    [0, 1, 1, 2, 3, 5, 8, 13, 21, 34, 55]
    >>> fib_iterative(-1)
    Traceback (most recent call last):
        ...
    ValueError: n is negative
    """

    @functools.cache
    def fib_recursive_term(i: int) -> int:
        """
        Calculates the i-th (0-indexed) Fibonacci number using recursion
        """
        if i < 0:
            raise ValueError("n is negative")
        if i < 2:
            return i
        return fib_recursive_term(i - 1) + fib_recursive_term(i - 2)

    if n < 0:
        raise ValueError("n is negative")
    return [fib_recursive_term(i) for i in range(n + 1)]


def fib_memoization(n: int) -> list[int]:
    """
    Calculates the first n (0-indexed) Fibonacci numbers using memoization
    >>> fib_memoization(0)
    [0]
    >>> fib_memoization(1)
    [0, 1]
    >>> fib_memoization(5)
    [0, 1, 1, 2, 3, 5]
    >>> fib_memoization(10)
    [0, 1, 1, 2, 3, 5, 8, 13, 21, 34, 55]
    >>> fib_iterative(-1)
    Traceback (most recent call last):
        ...
    ValueError: n is negative
    """
    if n < 0:
        raise ValueError("n is negative")
    # Cache must be outside recursuive function
    # other it will reset every time it calls itself.
    cache: dict[int, int] = {0: 0, 1: 1, 2: 1}  # Prefilled cache

    def rec_fn_memoized(num: int) -> int:
        if num in cache:
            return cache[num]

        value = rec_fn_memoized(num - 1) + rec_fn_memoized(num - 2)
        cache[num] = value
        return value

    return [rec_fn_memoized(i) for i in range(n + 1)]


def fib_binet(n: int) -> list[int]:
    """
    Calculates the first n (0-indexed) Fibonacci numbers using a simplified form
    of Binet's formula:
    https://en.m.wikipedia.org/wiki/Fibonacci_number#Computation_by_rounding

    NOTE 1: this function diverges from fib_iterative at around n = 71, likely
    due to compounding floating-point arithmetic errors

    NOTE 2: this function doesn't accept n >= 1475 because it overflows
    thereafter due to the size limitations of Python floats
    >>> fib_binet(0)
    [0]
    >>> fib_binet(1)
    [0, 1]
    >>> fib_binet(5)
    [0, 1, 1, 2, 3, 5]
    >>> fib_binet(10)
    [0, 1, 1, 2, 3, 5, 8, 13, 21, 34, 55]
    >>> fib_binet(-1)
    Traceback (most recent call last):
        ...
    ValueError: n is negative
    >>> fib_binet(1475)
    Traceback (most recent call last):
        ...
    ValueError: n is too large
    """
    if n < 0:
        raise ValueError("n is negative")
    if n >= 1475:
        raise ValueError("n is too large")
    sqrt_5 = sqrt(5)
    phi = (1 + sqrt_5) / 2
    return [round(phi**i / sqrt_5) for i in range(n + 1)]


if __name__ == "__main__":
<<<<<<< HEAD
    from doctest import testmod

    testmod()
    # Time on an M1 MacBook Pro -- Fastest to slowest
=======
    import doctest

    doctest.testmod()

>>>>>>> d59cf173
    num = 30
    time_func(fib_iterative_yield, num)  # 0.0012 ms
    time_func(fib_iterative, num)  # 0.0031 ms
    time_func(fib_binet, num)  # 0.0062 ms
    time_func(fib_memoization, num)  # 0.0100 ms
    time_func(fib_recursive_cached, num)  # 0.0153 ms
    time_func(fib_recursive, num)  # 257.0910 ms<|MERGE_RESOLUTION|>--- conflicted
+++ resolved
@@ -231,17 +231,10 @@
 
 
 if __name__ == "__main__":
-<<<<<<< HEAD
     from doctest import testmod
 
     testmod()
     # Time on an M1 MacBook Pro -- Fastest to slowest
-=======
-    import doctest
-
-    doctest.testmod()
-
->>>>>>> d59cf173
     num = 30
     time_func(fib_iterative_yield, num)  # 0.0012 ms
     time_func(fib_iterative, num)  # 0.0031 ms
