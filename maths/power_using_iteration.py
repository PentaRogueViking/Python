def power(base: float, exponent: int) -> float:
    """
    Optimized power function using exponentiation by squaring.

    Args:
        base (float): The base number.
        exponent (int): The exponent.

    Returns:
        float: The result of base raised to the power of exponent.

    Examples:
        >>> power(2, 3)
        8.0
        >>> power(5, -2)
        0.04
        >>> power(10, 0)
        1.0
        >>> power(7, 2)
        49.0
        >>> power(2, -3)
        0.125
        >>> power(2.5, 4)
        39.0625
        >>> power(-3.5, 2)
        12.25
        >>> power(-2, 3)
        -8.0
        >>> power(0, 5)
        0.0
        >>> power(0, 1)
        0.0
        >>> power(0, -1)
        Traceback (most recent call last):
            ...
        ZeroDivisionError: 0.0 cannot be raised to a negative power.
<<<<<<< HEAD
        >>> power(0, 0)
        Traceback (most recent call last):
            ...
        ValueError: 0.0 raised to the power of 0 is indeterminate.
        >>> power(1, 1000)     
=======
        >>> power(1, 1000)
>>>>>>> a55058b8
        1.0

    """
    if base == 0 and exponent == 0:
        raise ValueError("0.0 raised to the power of 0 is indeterminate.")
    if base == 0 and exponent < 0:
        raise ZeroDivisionError("0.0 cannot be raised to a negative power.")
    
    result = 1.0
    if exponent < 0:
        base = 1 / base
        exponent = -exponent
    while exponent:
        if exponent % 2 == 1:
            result *= base
        base *= base  # Square the base
        exponent //= 2  # Halve the exponent
    return round(result, 5)  # Round to 5 decimal places


if __name__ == "__main__":
    
    import doctest

    doctest.testmod()
    print("Raise base to the power of exponent using an optimized approach...")

    try:
        # Input handling and validation
        base = float(input("Enter the base: ").strip())  # Supports float & int
        exponent = int(
            input("Enter the exponent: ").strip()
        )  # Ensures exponent is an integer

        # Calculate result
        result = power(base, exponent)

        # Display the result
        print(f"{base} to the power of {exponent} is {result}")

    except ValueError as e:
        # Handle invalid input or indeterminate cases
        print(e)
    except ZeroDivisionError as e:
        # Handle division by zero
        print(e)<|MERGE_RESOLUTION|>--- conflicted
+++ resolved
@@ -34,15 +34,11 @@
         Traceback (most recent call last):
             ...
         ZeroDivisionError: 0.0 cannot be raised to a negative power.
-<<<<<<< HEAD
         >>> power(0, 0)
         Traceback (most recent call last):
             ...
         ValueError: 0.0 raised to the power of 0 is indeterminate.
-        >>> power(1, 1000)     
-=======
         >>> power(1, 1000)
->>>>>>> a55058b8
         1.0
 
     """
