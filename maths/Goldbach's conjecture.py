<<<<<<< HEAD
'''
This program will search every even number less than the inputted number
and then show which numbers passed the test and which didn't.
'''
=======
"""
This program will search every even number less than the inputted number and then show which numbers passed the test and which didn't.
"""

>>>>>>> f3503f1f

def isprime(num):
    value = False

    if num == 1:
        # print(num, "is not a prime number")
        pass
    elif num > 1:
        for i in range(2, num):
            if (num % i) == 0:
                value = True
                break
        if value==True:
            return False
        else:
            return True


def istrue(x):
    t = 0
    while t <= x / 2:
        if isprime(t) == 1 and isprime(x - t) == 1:
            return True
        t = t + 1


<<<<<<< HEAD
final_num=int(input("-->"))
test_num=4
A=[]
B=[]
while test_num <= final_num:
    if istrue(test_num)== 1:
        #print(test_num,"follows Goldbach's conjecture")
        A.append(test_num)
    else:
        print(test_num,"does not follow the Goldbach's conjecture")
        B.append(test_num)
    test_num=test_num+2
=======
final_num = int(input("-->"))
x = 4
A = []
B = []
while x <= final_num:
    if istrue(x) == 1:
        # print(x,"follows Goldbach's conjecture")
        A.append(x)
    else:
        print(x, "does not follow the Goldbach's conjecture")
        B.append(x)
    x = x + 2
>>>>>>> f3503f1f
print(A, "follow the Goldbach's conjecture")
print(B, " does not follow the Goldbach's conjecture")<|MERGE_RESOLUTION|>--- conflicted
+++ resolved
@@ -1,14 +1,7 @@
-<<<<<<< HEAD
 '''
 This program will search every even number less than the inputted number
 and then show which numbers passed the test and which didn't.
 '''
-=======
-"""
-This program will search every even number less than the inputted number and then show which numbers passed the test and which didn't.
-"""
-
->>>>>>> f3503f1f
 
 def isprime(num):
     value = False
@@ -35,7 +28,6 @@
         t = t + 1
 
 
-<<<<<<< HEAD
 final_num=int(input("-->"))
 test_num=4
 A=[]
@@ -48,19 +40,5 @@
         print(test_num,"does not follow the Goldbach's conjecture")
         B.append(test_num)
     test_num=test_num+2
-=======
-final_num = int(input("-->"))
-x = 4
-A = []
-B = []
-while x <= final_num:
-    if istrue(x) == 1:
-        # print(x,"follows Goldbach's conjecture")
-        A.append(x)
-    else:
-        print(x, "does not follow the Goldbach's conjecture")
-        B.append(x)
-    x = x + 2
->>>>>>> f3503f1f
 print(A, "follow the Goldbach's conjecture")
 print(B, " does not follow the Goldbach's conjecture")