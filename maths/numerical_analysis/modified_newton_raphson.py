--- conflicted
+++ resolved
@@ -56,14 +56,9 @@
     def compute_derivative(current_x: float) -> float:
         return 3 * current_x**2 - 2
 
-<<<<<<< HEAD
-    root = modified_newton_raphson(compute_function, compute_derivative, initial_guess=2.0)
-    print(f"Approximate root: {root}")
-=======
     root = modified_newton_raphson(
         function=polynomial_function,
         derivative_function=derivative_polynomial_function,
-        initial_guess=2.0,
+        initial_guess=2.0
     )
-    print(f"The root is: {root}")
->>>>>>> e0936a2f
+    print(f"The root is: {root}")