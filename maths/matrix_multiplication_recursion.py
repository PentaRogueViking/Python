--- conflicted
+++ resolved
@@ -27,10 +27,6 @@
     result = [[0 for _ in range(len(matrix_b[0]))] for _ in range(len(matrix_a))]
 
     # Recursive multiplication of matrices
-<<<<<<< HEAD
-    def multiply(i_loop: int, j_loop: int, k_loop: int, matrix_a: list, 
-                 matrix_b: list, result: list) -> multiply:
-=======
     def multiply(
         i_loop: int,
         j_loop: int,
@@ -39,7 +35,6 @@
         matrix_b: list,
         result: list,
     ) -> function:
->>>>>>> 2e4151cf
         """
         :param matrix_a: Input matrices.
         :param matrix_b: Input matrices where length of matrices is
@@ -73,7 +68,12 @@
         [13, 14, 15, 16],
         [13, 14, 15, 16],
     ]
-    matrix_b = [[5, 8, 1, 2], [6, 7, 3, 0], [4, 5, 9, 1], [2, 6, 10, 14]]
+    matrix_b = [
+        [5, 8, 1, 2], 
+        [6, 7, 3, 0], 
+        [4, 5, 9, 1], 
+        [2, 6, 10, 14]
+    ]
 
     result_matrix = matrix_multiply_recursive(matrix_a, matrix_b)
     for row in result_matrix:
