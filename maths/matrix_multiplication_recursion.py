# @Author  : ojas-wani
# @File    : matrix_multiplication_recursion.py
# @Date    : 10/06/2023


"""
Introduction:

This Python script demonstrates matrix multiplication using a recursive algorithm.
Matrix multiplication is a fundamental operation in linear algebra and computer science.
"""


def matrix_multiply_recursive(matrix_a: list, matrix_b: list) -> list:
    """
    :param matrix_a: Input matrices.
    :param matrix_b: Input matrices where length of matrices is
                    as same as number of columns matrix_a.

    """

    # Check if matrices can be multiplied
    if len(matrix_a[0]) != len(matrix_b):
        raise ValueError("Invalid matrix dimensions")

    # Initialize the result matrix with zeros
    result = [[0 for _ in range(len(matrix_b[0]))] for _ in range(len(matrix_a))]

    # Recursive multiplication of matrices
    def multiply(
        i_loop: int,
        j_loop: int,
        k_loop: int,
        matrix_a: list,
        matrix_b: list,
        result: list,
    ) -> None:
        """
        :param matrix_a: Input matrices.
        :param matrix_b: Input matrices where length of matrices is
                    as same as number of columns matrix_a.
        :param result: Result matrix
        :param i: Indices used for iteration during multiplication.
        :param j: Indices used for iteration during multiplication.
        :param k: Indices used for iteration during multiplication.
<<<<<<< HEAD
       
=======

>>>>>>> 620ba2c9
        >>> matrix_a = [[1, 2], [3, 4]]
        >>> matrix_b = [[5, 6], [7, 8]]
        >>> result = [[0, 0], [0, 0]]
        >>> multiply(0, 0, 0, matrix_a, matrix_b, result)
        >>> result
        [[19, 22], [43, 50]]

        >>> matrix_a = [[1, 2], [3, 4]]
        >>> matrix_b = [[5, 6, 7], [8, 9, 10]]
        >>> result = [[0, 0, 0], [0, 0, 0]]
        >>> multiply(0, 0, 0, matrix_a, matrix_b, result)
        >>> result
        [[21, 24, 27], [47, 54, 61]]
        """

        if i_loop >= len(matrix_a):
            return
        if j_loop >= len(matrix_b[0]):
            return multiply(i_loop + 1, 0, 0, matrix_a, matrix_b, result)
        if k_loop >= len(matrix_b):
            return multiply(matrix_a, matrix_b, result, i_loop, j_loop + 1, 0)
        result[i_loop][j_loop] += matrix_a[i_loop][k_loop] * matrix_b[k_loop][j_loop]
        multiply(i_loop, j_loop, k_loop + 1, matrix_a, matrix_b, result)

    # Perform matrix multiplication
    multiply(matrix_a, matrix_b, result, 0, 0, 0)
    return result


if __name__ == "__main__":
    # Input matrixes
    matrix_a = [
        [1, 2, 3, 4],
        [5, 6, 7, 8],
        [9, 10, 11, 12],
        [13, 14, 15, 16],
        [13, 14, 15, 16],
    ]
    matrix_b = [[5, 8, 1, 2], [6, 7, 3, 0], [4, 5, 9, 1], [2, 6, 10, 14]]

    result_matrix = matrix_multiply_recursive(matrix_a, matrix_b)
    for row in result_matrix:
        print(row)<|MERGE_RESOLUTION|>--- conflicted
+++ resolved
@@ -43,11 +43,7 @@
         :param i: Indices used for iteration during multiplication.
         :param j: Indices used for iteration during multiplication.
         :param k: Indices used for iteration during multiplication.
-<<<<<<< HEAD
-       
-=======
 
->>>>>>> 620ba2c9
         >>> matrix_a = [[1, 2], [3, 4]]
         >>> matrix_b = [[5, 6], [7, 8]]
         >>> result = [[0, 0], [0, 0]]
