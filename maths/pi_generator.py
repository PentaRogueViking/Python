def calculate_pi(limit) -> str:
    """
    https://en.wikipedia.org/wiki/Leibniz_formula_for_%CF%80
    Leibniz Formula for Pi

<<<<<<< HEAD
=======
    Leibniz formula for Pi, named after Gottfried Leibniz, states that
    1 - 1/3 + 1/5 - 1/7 + 1/9 - ... = Pi/4
    an alternating series.

>>>>>>> 4440fd95
    The Leibniz formula is the special case arctan 1 = 1/4 Pi .
    Leibniz's formula converges extremely slowly: it exhibits sublinear convergence.

    Convergence (https://en.wikipedia.org/wiki/Leibniz_formula_for_%CF%80#Convergence)
<<<<<<< HEAD

    We cannot try to prove against an interrupted, uncompleted generation.
    https://en.wikipedia.org/wiki/Leibniz_formula_for_%CF%80#Unusual_behaviour
    The errors can in fact be predicted;
    but those calculations also approach infinity for accuracy.
    For simplicity' sake, let's just compare against known values.

    >>> calculate_pi(15)
=======
    However, the Leibniz formula can be used to calculate Pi to high precision using various convergence acceleration techniques.
    For example, the Shanks transformation, Euler transform or Van Wijngaarden transformation,  which are general methods for alternating series,
    can be applied effectively to the partial sums of the Leibniz series.

    Further, combining terms pairwise gives the non-alternating series
    Pi/4 = ∑n=0^infinity * ( 1 / 4n+1 - 1/4n+3) = ∑n=0^infinity * 2/((4n+1)*(4n+3)
    which can be evaluated to high precision from a small number of terms using Richardson extrapolation or the Euler-Maclaurin formula.
    This series can also be transformed into an integral by means of the Abel-Plana formula and evaluated using techniques for numerical integration.

    math.pi gives us a constant with 16 digits, excluding the known leading 3,
    since our algorithm always gives the leading 3. ofc, we need to check for 15 numbers.

    We cannot try to prove against an interrupted, uncompleted generation.
    https://en.wikipedia.org/wiki/Leibniz_formula_for_%CF%80#Unusual_behaviour
    If the series is truncated at the right time, the decimal expansion of the approximation will agree
    with that of Pi for many more digits, except for isolated digits or digit groups. For example,
    taking five million terms yields 3.141592(4)5358979323846(4)643383279502(7)841971693993(873)058 ...
    Where as each (number) is incorrect.

    The errors can in fact be predicted; but those calculations also approach infinity for accuracy.
    For simplicity' sake, let's just compare it against known standing values.

    >>> calculate_Pi(15)
>>>>>>> 4440fd95
    '3.141592653589793'

    To further proof, since we cannot predict errors or interrupt an infinite generation
    or interrupt any alternating series, here some more tests.

    >>> calculate_pi(50)
    '3.14159265358979323846264338327950288419716939937510'

<<<<<<< HEAD
    >>> calculate_pi(80)
    '3.14159265358979323846264338327950288419716939937510582097494459230781640628620899'
=======
    >>> calculate_Pi(100)
    '3.1415926535897932384626433832795028841971693993751058209749445923078164062862089986280348253421170679'

>>>>>>> 4440fd95
    """
    q = 1
    r = 0
    t = 1
    k = 1
    n = 3
    l = 3
    decimal = limit
    counter = 0

    result = ""

    """
    We will avoid using yield since we otherwise get a Generator-Object,
    which we cant just compare against anything. We would have to make a list out of it 
    after the generation, so we will just stick to plain return logic:
    """
    while counter != decimal + 1:
        if 4 * q + r - t < n * t:
            result += str(n)
            if counter == 0:
                result += "."

            if decimal == counter:
                break

            counter += 1
            nr = 10 * (r - n * t)
            n = ((10 * (3 * q + r)) // t) - 10 * n
            q *= 10
            r = nr
        else:
            nr = (2 * q + r) * l
            nn = (q * (7 * k) + 2 + (r * l)) // (t * l)
            q *= k
            t *= l
            l += 2
            k += 1
            n = nn
            r = nr
    return result


def main() -> None:
    pi_digits = calculate_pi(50)

    print(pi_digits)


if __name__ == "__main__":
    main()
    # import doctest
    # doctest.testmod()<|MERGE_RESOLUTION|>--- conflicted
+++ resolved
@@ -3,18 +3,10 @@
     https://en.wikipedia.org/wiki/Leibniz_formula_for_%CF%80
     Leibniz Formula for Pi
 
-<<<<<<< HEAD
-=======
-    Leibniz formula for Pi, named after Gottfried Leibniz, states that
-    1 - 1/3 + 1/5 - 1/7 + 1/9 - ... = Pi/4
-    an alternating series.
-
->>>>>>> 4440fd95
     The Leibniz formula is the special case arctan 1 = 1/4 Pi .
     Leibniz's formula converges extremely slowly: it exhibits sublinear convergence.
 
     Convergence (https://en.wikipedia.org/wiki/Leibniz_formula_for_%CF%80#Convergence)
-<<<<<<< HEAD
 
     We cannot try to prove against an interrupted, uncompleted generation.
     https://en.wikipedia.org/wiki/Leibniz_formula_for_%CF%80#Unusual_behaviour
@@ -23,31 +15,6 @@
     For simplicity' sake, let's just compare against known values.
 
     >>> calculate_pi(15)
-=======
-    However, the Leibniz formula can be used to calculate Pi to high precision using various convergence acceleration techniques.
-    For example, the Shanks transformation, Euler transform or Van Wijngaarden transformation,  which are general methods for alternating series,
-    can be applied effectively to the partial sums of the Leibniz series.
-
-    Further, combining terms pairwise gives the non-alternating series
-    Pi/4 = ∑n=0^infinity * ( 1 / 4n+1 - 1/4n+3) = ∑n=0^infinity * 2/((4n+1)*(4n+3)
-    which can be evaluated to high precision from a small number of terms using Richardson extrapolation or the Euler-Maclaurin formula.
-    This series can also be transformed into an integral by means of the Abel-Plana formula and evaluated using techniques for numerical integration.
-
-    math.pi gives us a constant with 16 digits, excluding the known leading 3,
-    since our algorithm always gives the leading 3. ofc, we need to check for 15 numbers.
-
-    We cannot try to prove against an interrupted, uncompleted generation.
-    https://en.wikipedia.org/wiki/Leibniz_formula_for_%CF%80#Unusual_behaviour
-    If the series is truncated at the right time, the decimal expansion of the approximation will agree
-    with that of Pi for many more digits, except for isolated digits or digit groups. For example,
-    taking five million terms yields 3.141592(4)5358979323846(4)643383279502(7)841971693993(873)058 ...
-    Where as each (number) is incorrect.
-
-    The errors can in fact be predicted; but those calculations also approach infinity for accuracy.
-    For simplicity' sake, let's just compare it against known standing values.
-
-    >>> calculate_Pi(15)
->>>>>>> 4440fd95
     '3.141592653589793'
 
     To further proof, since we cannot predict errors or interrupt an infinite generation
@@ -56,14 +23,8 @@
     >>> calculate_pi(50)
     '3.14159265358979323846264338327950288419716939937510'
 
-<<<<<<< HEAD
     >>> calculate_pi(80)
     '3.14159265358979323846264338327950288419716939937510582097494459230781640628620899'
-=======
-    >>> calculate_Pi(100)
-    '3.1415926535897932384626433832795028841971693993751058209749445923078164062862089986280348253421170679'
-
->>>>>>> 4440fd95
     """
     q = 1
     r = 0
