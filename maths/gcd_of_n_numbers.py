"""
Gcd of N Numbers
Reference: https://en.wikipedia.org/wiki/Greatest_common_divisor
"""

from collections import Counter


def get_factors(number: int, factors: Counter | None = None, factor: int = 2) -> Counter:
    """
    this is a reccursive function for get all factors of number
    >>> get_factors(45)
    Counter({3: 2, 5: 1})
    >>> get_factors(2520)
    Counter({2: 3, 3: 2, 5: 1, 7: 1})
    >>> get_factors(23)
    Counter({23: 1})

    factor can be all numbers from 2 to number that we check if number % factor == 0
    if it is equal to zero, we check again with number // factor
    else we increase factor by one
    """

    if not isinstance(number, int):
        raise TypeError("number must be integer")

    if factors is None:
        # first call of get factors and so there are no founded factors
        factors = Counter()

    if number == factor:  # break condition
        # all numbers are factors of itself
        factors[factor] += 1
        return factors

    if number % factor > 0:
        # if it is grater than zero
        # so it is not a factor of number and we check next number
        return get_factors(number, factors, factor + 1)

    factors[factor] += 1
    # else we update factors (that is Counter(dict-like) type) and check again
    return get_factors(number // factor, factors, factor)


def get_greatest_common_divisor(*numbers: int) -> int:
    """
    get gcd of n numbers:
    >>> get_greatest_common_divisor(18, 45)
    9
    >>> get_greatest_common_divisor(23, 37)
    1
    >>> get_greatest_common_divisor(2520, 8350)
    10
    """
    # we just need factors, not numbers itself
    data = [get_factors(number) for number in numbers]
    same_factors: Counter = data[0]
    for d in data[1:]:
<<<<<<< HEAD
        same_factors = same_factors & d 
        # get common factor between all
        # `&` return common elements with smaller value (for Counter type)
    
=======
        same_factors = same_factors & d
        # get common factor between all,`&` return common elements with smaller value (for Counter type)

>>>>>>> 3747c460
    # now, same_factors is something like {2: 2, 3: 4} that means 2 * 2 * 3 * 3 * 3 * 3
    mult = 1
    # power each factor and multiply
    # for {2: 2, 3: 4}, it is [4, 81] and then 324
    for m in [factor ** same_factors[factor] for factor in same_factors]:
        mult *= m
    return mult


if __name__ == "__main__":
    print(get_greatest_common_divisor(18, 45))  # 9<|MERGE_RESOLUTION|>--- conflicted
+++ resolved
@@ -57,16 +57,10 @@
     data = [get_factors(number) for number in numbers]
     same_factors: Counter = data[0]
     for d in data[1:]:
-<<<<<<< HEAD
         same_factors = same_factors & d 
         # get common factor between all
         # `&` return common elements with smaller value (for Counter type)
     
-=======
-        same_factors = same_factors & d
-        # get common factor between all,`&` return common elements with smaller value (for Counter type)
-
->>>>>>> 3747c460
     # now, same_factors is something like {2: 2, 3: 4} that means 2 * 2 * 3 * 3 * 3 * 3
     mult = 1
     # power each factor and multiply
