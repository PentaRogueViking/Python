--- conflicted
+++ resolved
@@ -5,28 +5,16 @@
 scheduling algorithm, which schedules processes based on their deadlines.
 If a process cannot meet its deadline, it is marked as "Idle."
 
-<<<<<<< HEAD
 Reference: 
 https://www.geeksforgeeks.org/
 earliest-deadline-first-edf-cpu-scheduling-algorithm/
-=======
-Reference:
-https://www.geeksforgeeks.org/earliest-deadline-first-edf-cpu-scheduling-algorithm/
->>>>>>> 43636691
 
 Author: Arunkumar
 Date: 14th October 2023
 """
 
-<<<<<<< HEAD
 def earliest_deadline_first_scheduling(processes:
                      list[tuple[str, int, int, int]]) -> list[str]:
-=======
-
-def earliest_deadline_first_scheduling(
-    processes: list[tuple[str, int, int, int]]
-) -> list[str]:
->>>>>>> 43636691
     """
     Perform Earliest Deadline First (EDF) scheduling.
 
@@ -57,7 +45,7 @@
             result.append("Idle")
             current_time += 1
         else:
-            next_process = min(available_processes, key=lambda x: x[2])
+            next_process = min(available_processes, key=lambda tuple_values: tuple_values[2])
             name, _, deadline, execution_time = next_process
 
             if current_time + execution_time <= deadline:
